--- conflicted
+++ resolved
@@ -19,25 +19,8 @@
 from axlearn.cloud.common.job import Job
 from axlearn.cloud.common.utils import subprocess_run
 from axlearn.cloud.gcp.config import default_env_id, default_project, default_zone, gcp_settings
-<<<<<<< HEAD
 from axlearn.cloud.gcp.jobset_utils import A3ReplicatedJob, BaseReplicatedJob, TPUReplicatedJob
 from axlearn.cloud.gcp.utils import custom_jobset_kwargs, delete_k8s_jobset, get_credentials
-=======
-from axlearn.cloud.gcp.jobset_utils import (
-    AcceleratorConfig,
-    BaseReplicatedJob,
-    TPUReplicatedJob,
-    accelerator_flags,
-)
-from axlearn.cloud.gcp.scopes import DEFAULT_TPU_SCOPES
-from axlearn.cloud.gcp.tpu import get_queued_tpu_node, get_tpu_node, qrm_resource, tpu_resource
-from axlearn.cloud.gcp.utils import (
-    custom_jobset_kwargs,
-    delete_k8s_jobset,
-    get_credentials,
-    running_from_vm,
-)
->>>>>>> 9d1d4684
 from axlearn.common.config import REQUIRED, Required, config_class
 from axlearn.common.utils import Nested
 
@@ -158,19 +141,7 @@
         cfg.builder = cls.builder.from_flags(fv, **kwargs)
         return cfg
 
-<<<<<<< HEAD
     def __init__(self, cfg: Config, *, bundler: BaseDockerBundler):
-=======
-    @classmethod
-    def with_builder(cls, builder: type[BaseReplicatedJob]):
-        return type(f"{cls.__name__}_{builder.__name__}", (cls,), {"builder": builder})
-
-    def __init__(self, cfg):
-        bundler_cfg = cfg.bundler
-        bundler_cfg = getattr(bundler_cfg, "inner", bundler_cfg)
-        if bundler_cfg is None or not issubclass(bundler_cfg.klass, BaseDockerBundler):
-            raise NotImplementedError(f"Only docker bundler supported, got: {bundler_cfg}")
->>>>>>> 9d1d4684
         super().__init__(cfg)
         cfg: GKEJob.Config = self.config
         if cfg.bundler is not None:
