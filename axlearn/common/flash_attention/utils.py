# Copyright © 2023 Apple Inc.

"""Implements FlashAttention kernel dispatch."""
<<<<<<< HEAD
from typing import Literal, Optional

from absl import logging

from axlearn.common.attention_bias import BaseAttentionBias
from axlearn.common.flash_attention.common import BaseFlashAttention, ReferenceMHA
=======
from typing import Callable, Literal, Optional

import jax
from absl import logging

from axlearn.common.attention_bias import BaseAttentionBias
from axlearn.common.flash_attention.common import ReferenceMHA
>>>>>>> 9d1d4684
from axlearn.common.flash_attention.gpu_attention import (
    CuDNNGPUFlashAttention,
    CuDNNGPUFlashAttentionWithExplicitBias,
    PallasGPUFlashAttention,
)
from axlearn.common.flash_attention.gpu_decoding import GPUDecoding
from axlearn.common.flash_attention.tpu_attention import LegacyTPUFlashAttention, TPUSplashAttention
from axlearn.common.flash_attention.tpu_decoding import TPUDecoding
from axlearn.common.utils import Tensor

BACKENDS = dict(
    # Always try decoding kernel first, then regular attention kernels.
    # For TPU, prefer SplashAttention whenever possible, as it's faster than legacy.
    tpu=[TPUDecoding, TPUSplashAttention, LegacyTPUFlashAttention],
    gpu=[
        GPUDecoding,
        # For GPU, prefer cuDNN (without bias) whenever possible, as it's the fastest.
        CuDNNGPUFlashAttention,
        # Fallbacks to Pallas if cuDNN cannot be used without instantiating bias tensors.
        PallasGPUFlashAttention,
        # If Pallas is not supported, fallback to cuDNN with bias as the last resort before we
        # fallback to plain XLA.
        CuDNNGPUFlashAttentionWithExplicitBias,
    ],
    cpu=[ReferenceMHA],
    xla=[ReferenceMHA],
)
<<<<<<< HEAD
=======

# Accepts [query, key, value, attention_bias, prng_key] tensors and returns the context Tensor.
MultiHeadAttentionImpl = Callable[[Tensor, Tensor, Tensor, Tensor, Optional[Tensor]], Tensor]
>>>>>>> 9d1d4684


def flash_attention_implementation(
    backend: Literal["cpu", "tpu", "gpu", "xla", "neuron"],
    *,
    query: Tensor,
    key: Tensor,
    value: Tensor,
    bias: BaseAttentionBias,
    softmax_scale: float = 1.0,
    is_decoding: bool = False,
    tpu_block_size: int = 512,
    gpu_block_size: int = 128,
    dropout_rate: Optional[float] = 0.0,
) -> Optional[BaseFlashAttention]:
    """Returns a jitted "flash" multihead-attention implementation for the given backend.

    The first matching kernel will be picked for each backend.

    Args:
        backend: A valid XLA backend name. 'cpu' intended for testing only.
        query: Query of shape [batch_size, target_length, num_heads, per_head_dim].
        key: Key of shape [batch_size, source_length, num_kv_heads, per_head_dim].
        value: Value of shape [batch_size, source_length, num_kv_heads, per_head_dim].
        bias: Attention bias to apply.
        softmax_scale: A scalar value applied to the logits before softmax.
        is_decoding: Whether it is in decoding.
        tpu_block_size: The size of the computation-block unit for 'tpu' backend.
            A multiple of 128, and should be less than the target sequence length.
            Smaller values are more memory efficient but less compute efficient.
        gpu_block_size: Block size for GPU Pallas kernels. The default value of 128 should be the
            best value for almost all cases.
        dropout_rate: The optional dropout rate.

    Returns:
        A jitted function implementing multi-head attention for the given backend.
        This jitted function may raise ValueError: If the given configuration doesn't logically
        make sense, e.g. if the shapes of q/k/v do not satisfy the requirement of a standard
        attention.
    """
    if dropout_rate is None:
        dropout_rate = 0.0

<<<<<<< HEAD
    if backend == "neuron":
        # Register neuron kernel at runtime due to extra dependencies.
        # pylint: disable-next=import-outside-toplevel
        from axlearn.common.flash_attention.neuron_attention import NeuronFlashAttention

        BACKENDS["neuron"] = [NeuronFlashAttention]
    attn_configs = BACKENDS.get(backend, [])
    common_cfg = dict(
        is_decoding=is_decoding,
        dropout_rate=dropout_rate,
        interpret=_interpret(backend),
        softmax_scale=softmax_scale,
        tpu_block_size=tpu_block_size,
        gpu_block_size=gpu_block_size,
    )
    for cfg in attn_configs:
        attn_fn = cfg.default_config().set(**common_cfg).instantiate()
        if attn_fn.is_supported(query=query, key=key, value=value, bias=bias):
            return attn_fn
    # Fall back to standard attention if no backend kernels are supported for the given
    # configuration.
    logging.warning("Using standard attention as flash attention fallback.")
    return None
=======
    # shard_map-decorated function needs to be jitted.
    @jax.jit
    def jit_attn(
        query: Tensor,
        key: Tensor,
        value: Tensor,
        bias: BaseAttentionBias,
        prng_key: Optional[Tensor] = None,
        *,
        backend: str = backend,
    ) -> Tensor:
        if backend == "neuron":
            # Register neuron kernel at runtime due to extra dependencies.
            # pylint: disable-next=import-outside-toplevel
            from axlearn.common.flash_attention.neuron_attention import NeuronFlashAttention

            BACKENDS["neuron"] = [NeuronFlashAttention]
        attn_configs = BACKENDS.get(backend, [])
        common_cfg = dict(
            is_decoding=is_decoding,
            dropout_rate=dropout_rate,
            interpret=_interpret(backend),
            softmax_scale=softmax_scale,
            tpu_block_size=tpu_block_size,
            gpu_block_size=gpu_block_size,
        )
        for cfg in attn_configs:
            attn_fn = cfg.default_config().set(**common_cfg).instantiate()
            if attn_fn.is_supported(query, key, value, bias):
                return attn_fn(query, key, value, bias, prng_key)
        # Fall back to plain XLA implementation if no backend kernels are supported for the given
        # configuration.
        logging.warning("Using xla implementation of MHA attention.")
        return (
            ReferenceMHA.default_config()
            .set(**common_cfg)
            .instantiate()(query, key, value, bias, prng_key)
        )
    return jit_attn
>>>>>>> 9d1d4684


def _interpret(backend: str):
    return backend == "cpu"<|MERGE_RESOLUTION|>--- conflicted
+++ resolved
@@ -1,22 +1,12 @@
 # Copyright © 2023 Apple Inc.
 
 """Implements FlashAttention kernel dispatch."""
-<<<<<<< HEAD
 from typing import Literal, Optional
 
 from absl import logging
 
 from axlearn.common.attention_bias import BaseAttentionBias
 from axlearn.common.flash_attention.common import BaseFlashAttention, ReferenceMHA
-=======
-from typing import Callable, Literal, Optional
-
-import jax
-from absl import logging
-
-from axlearn.common.attention_bias import BaseAttentionBias
-from axlearn.common.flash_attention.common import ReferenceMHA
->>>>>>> 9d1d4684
 from axlearn.common.flash_attention.gpu_attention import (
     CuDNNGPUFlashAttention,
     CuDNNGPUFlashAttentionWithExplicitBias,
@@ -44,13 +34,6 @@
     cpu=[ReferenceMHA],
     xla=[ReferenceMHA],
 )
-<<<<<<< HEAD
-=======
-
-# Accepts [query, key, value, attention_bias, prng_key] tensors and returns the context Tensor.
-MultiHeadAttentionImpl = Callable[[Tensor, Tensor, Tensor, Tensor, Optional[Tensor]], Tensor]
->>>>>>> 9d1d4684
-
 
 def flash_attention_implementation(
     backend: Literal["cpu", "tpu", "gpu", "xla", "neuron"],
@@ -93,7 +76,6 @@
     if dropout_rate is None:
         dropout_rate = 0.0
 
-<<<<<<< HEAD
     if backend == "neuron":
         # Register neuron kernel at runtime due to extra dependencies.
         # pylint: disable-next=import-outside-toplevel
@@ -117,47 +99,6 @@
     # configuration.
     logging.warning("Using standard attention as flash attention fallback.")
     return None
-=======
-    # shard_map-decorated function needs to be jitted.
-    @jax.jit
-    def jit_attn(
-        query: Tensor,
-        key: Tensor,
-        value: Tensor,
-        bias: BaseAttentionBias,
-        prng_key: Optional[Tensor] = None,
-        *,
-        backend: str = backend,
-    ) -> Tensor:
-        if backend == "neuron":
-            # Register neuron kernel at runtime due to extra dependencies.
-            # pylint: disable-next=import-outside-toplevel
-            from axlearn.common.flash_attention.neuron_attention import NeuronFlashAttention
-
-            BACKENDS["neuron"] = [NeuronFlashAttention]
-        attn_configs = BACKENDS.get(backend, [])
-        common_cfg = dict(
-            is_decoding=is_decoding,
-            dropout_rate=dropout_rate,
-            interpret=_interpret(backend),
-            softmax_scale=softmax_scale,
-            tpu_block_size=tpu_block_size,
-            gpu_block_size=gpu_block_size,
-        )
-        for cfg in attn_configs:
-            attn_fn = cfg.default_config().set(**common_cfg).instantiate()
-            if attn_fn.is_supported(query, key, value, bias):
-                return attn_fn(query, key, value, bias, prng_key)
-        # Fall back to plain XLA implementation if no backend kernels are supported for the given
-        # configuration.
-        logging.warning("Using xla implementation of MHA attention.")
-        return (
-            ReferenceMHA.default_config()
-            .set(**common_cfg)
-            .instantiate()(query, key, value, bias, prng_key)
-        )
-    return jit_attn
->>>>>>> 9d1d4684
 
 
 def _interpret(backend: str):
