--- conflicted
+++ resolved
@@ -158,130 +158,7 @@
     elif dtype == jnp.float32:
         chex.assert_trees_all_close(o, o_ref, atol=0.03)
 
-
-<<<<<<< HEAD
 @common_attn_test_params
-=======
-class FlashDecodingTest(TestCase):
-    """Tests FlashDecoding."""
-
-    @parameterized.product(
-        [
-            dict(zip(["batch_size", "seq_len", "num_heads", "per_head_dim"], args))
-            for args in [
-                (1, 1024, 32, 64),
-                (1, 444, 16, 64),
-                (8, 1596, 48, 128),
-                (8, 4044, 64, 128),
-            ]
-        ],
-        softmax_scale=[1.0, 0.83],
-        attention_bias_type=["2d", "4d", None],
-        input_dtype=[jnp.float32, jnp.float16],
-        padding=[0, 111],
-        kv_head_factor=[1, 4, 8],
-        window_len=[-1, 16, 127],
-    )
-    def test_decode_against_ref(
-        self,
-        batch_size: int,
-        seq_len: int,
-        num_heads: int,
-        per_head_dim: int,
-        softmax_scale: float,
-        attention_bias_type: Literal["2d", "4d", None],
-        input_dtype: jnp.dtype,
-        padding: int,
-        kv_head_factor: int,
-        window_len: int,
-    ):
-        if jax.default_backend() == "cpu" and seq_len >= 512:
-            pytest.skip(reason="Too slow on CPU.")
-        self.assertEqual(num_heads % kv_head_factor, 0)
-        assert num_heads % kv_head_factor == 0
-        k1, k2, k3, k4 = jax.random.split(jax.random.PRNGKey(42), 4)
-        q = jax.random.normal(k1, (batch_size, 1, num_heads, per_head_dim), dtype=input_dtype)
-        k = jax.random.normal(
-            k2,
-            (batch_size, seq_len + padding, num_heads // kv_head_factor, per_head_dim),
-            dtype=input_dtype,
-        )
-        v = jax.random.normal(
-            k3,
-            (batch_size, seq_len + padding, num_heads // kv_head_factor, per_head_dim),
-            dtype=input_dtype,
-        )
-
-        if attention_bias_type == "4d":
-            bias = jax.random.normal(
-                k4, (batch_size, num_heads, 1, seq_len + padding), dtype=input_dtype
-            )
-        elif attention_bias_type == "2d":
-            bias = jax.random.normal(k4, (1, 1, 1, seq_len + padding), dtype=input_dtype)
-        else:
-            bias = None
-
-        mask_fn = None
-        if window_len > 0:
-            mask_fn = sliding_window_causal_mask(window_len)
-        o = flash_decoding(
-            q,
-            k,
-            v,
-            bias=bias,
-            softmax_scale=softmax_scale,
-            kv_seq_len=seq_len,
-            mask_fn=mask_fn,
-            interpret=(jax.default_backend() == "cpu"),
-        )
-        if bias is not None:
-            bias = bias[:, :, :, :seq_len]
-        if window_len > 0:
-            if bias is None:
-                bias = jnp.zeros((1, 1, 1, seq_len), dtype=input_dtype)
-            bias = bias.at[:, :, :, : -window_len - 1].set(NEG_INF)
-        o_ref = mha_reference(
-            q,
-            _repeat_kv_heads(num_heads, k[:, :seq_len]),
-            _repeat_kv_heads(num_heads, v[:, :seq_len]),
-            bias,
-            None,
-            causal=False,
-            softmax_scale=softmax_scale,
-        )
-        self.assertGreaterEqual(jnp.median(jnp.abs(o_ref)).item(), 0.25)
-        if input_dtype is jnp.float32:
-            self.assertNestedAllClose(o, o_ref, rtol=0.01, atol=0.01)
-        else:
-            self.assertNestedAllClose(o, o_ref, rtol=0.05, atol=0.05)
-
-
-@pytest.mark.parametrize(
-    "batch_size,num_heads,seq_len,per_head_dim",
-    [
-        (1, 1, 384, 64),
-        #(2, 2, 384, 64),
-        #(1, 1, 384, 128),
-        #(2, 2, 384, 128),
-        #(1, 8, 384, 128),
-        #(2, 8, 384, 128),
-    ],
-)
-@pytest.mark.parametrize("kv_seq_len", [-1, 512])
-#@pytest.mark.parametrize("kv_seq_len", [-1])
-@pytest.mark.parametrize("dropout_rate", [0, 0.1])
-#@pytest.mark.parametrize("dropout_rate", [0])
-@pytest.mark.parametrize("attention_bias_type", [None, "2d", "4d"])
-#@pytest.mark.parametrize("attention_bias_type", ["2d"])
-@pytest.mark.parametrize("use_segment_ids", [True, False])
-#@pytest.mark.parametrize("use_segment_ids", [True])
-@pytest.mark.parametrize("block_size", [128])  # Triton broken for block size !=128
-@pytest.mark.parametrize("causal", [True, False])
-#@pytest.mark.parametrize("causal", [True])
-#@pytest.mark.parametrize("input_dtype", [jnp.float16, jnp.float32])
-#@pytest.mark.parametrize("input_dtype", [jnp.float32, jnp.bfloat16])
-@pytest.mark.parametrize("input_dtype", [jnp.float16, jnp.bfloat16, jnp.float32])
->>>>>>> 7e327788
 def test_triton_against_xla_ref(
     batch_size: int,
     num_heads: int,
@@ -328,57 +205,6 @@
     _test_forward_and_backward(
         q, k, v, bias, ref_fn=ref_fn, test_fn=test_fn, forward_tol_fn=forward_tol_fn
     )
-<<<<<<< HEAD
-=======
-    if input_dtype == jnp.bfloat16:
-        if jax.default_backend() != "cpu":
-            print(f"Doing BF16 check...\njax_out.shape: {jax_out.shape}\njax_ref_out.shape: {jax_ref_out.shape}", file=sys.stderr)
-            # Remove this check becasue BF16 accuracy hasn't been tested yet
-            chex.assert_trees_all_close(jax_out, jax_ref_out, atol=0.05)
-    elif input_dtype == jnp.float16:
-        if jax.default_backend() != "cpu":
-            print(f"Doing FP16 check...\njax_out.shape: {jax_out.shape}\njax_ref_out.shape: {jax_ref_out.shape}", file=sys.stderr)
-            chex.assert_trees_all_close(jax_out, jax_ref_out, atol=0.005)
-        else:
-            # TODO(kelvin-zou): Investigate the discrepancy between CPU and GPU.
-            chex.assert_trees_all_close(jax_out, jax_ref_out, rtol=5e-2, atol=1e-2)
-    elif input_dtype == jnp.float32:
-      print(f"Doing FP32 check...\njax_out.shape: {jax_out.shape}\njax_ref_out.shape: {jax_ref_out.shape}", file=sys.stderr)
-      chex.assert_trees_all_close(jax_out, jax_ref_out, atol=0.005)
-    else:
-        raise ValueError(f"Unsupported dtype: {input_dtype}")
-
-    def fn(q, k, v, bias, segment_ids, k5):
-        return jit_fn(
-            q,
-            k,
-            v,
-            bias,
-            segment_ids,
-            k5,
-        ).sum()
-
-    def ref_fn(q, k, v, bias, segment_ids, k5):
-        return mha_reference(
-            q,
-            k,
-            v,
-            bias,
-            segment_ids,
-            k5,
-            causal=causal,
-            softmax_scale=softmax_scale,
-            dropout_rate=dropout_rate,
-        ).sum()
-
-    print("--STARTING GRADIENT CALCULATION. THIS IS WHERE THE HANG HAPPENS ON BF16/FP16--", file=sys.stderr)
-    # Compare gradients.
-    jax_grads = jax.grad(fn, argnums=(0, 1, 2))(q, k, v, bias, segment_ids, k5)
-    print(f"Running jax_grads. Q: {q.dtype}. K: {k.dtype}. V: {v.dtype}", file=sys.stderr)
-    jax_ref_grads = jax.grad(ref_fn, argnums=(0, 1, 2))(q, k, v, bias, segment_ids, k5)
-    print(f"Running jax_ref_grads. Q: {q.dtype}. K: {k.dtype}. V: {v.dtype}", file=sys.stderr)
-    chex.assert_trees_all_close(jax_grads, jax_ref_grads, rtol=1e-2, atol=0.05)
->>>>>>> 7e327788
 
 @pytest.mark.parametrize("batch_size", [1])
 @pytest.mark.parametrize("seq_len", [512, 2048])
