# Copyright © 2025 Apple Inc.

"""Utilities for building Jobset specs."""

import io
import logging
import math
import os
from dataclasses import dataclass
from typing import Any, Optional, Sequence
from urllib.parse import urlparse

from absl import flags

from axlearn.cloud.common.bastion import (
    _BASTION_SERIALIZED_JOBSPEC_ENV_VAR,
    BASTION_JOB_VERSION_ENV_VAR,
    deserialize_jobspec,
)
from axlearn.cloud.common.bundler import Bundler
from axlearn.cloud.common.utils import FlagConfigurable, parse_kv_flags
from axlearn.cloud.gcp.config import gcp_settings
from axlearn.cloud.gcp.node_pool import PRE_PROVISIONER_LABEL
from axlearn.cloud.gcp.system_characteristics import (
    GCE_MACHINE_TYPE_TO_MEMORY_CHARACTERISTICS,
    USER_FACING_NAME_TO_SYSTEM_CHARACTERISTICS,
)
from axlearn.cloud.gcp.tpu import get_default_env
from axlearn.common.compiler_options import infer_tpu_type
from axlearn.common.config import REQUIRED, ConfigBase, Required, config_class
from axlearn.common.utils import Nested

# Set 80% of the max value as the requested memory.
_MEMORY_REQUEST_PERCENTAGE = 0.8


# A label added to the jobset to indicate job version.
BASTION_JOB_VERSION_LABEL = "bastion-job-version"

# The metadata.google.internal IP.
# https://cloud.google.com/compute/docs/troubleshooting/troubleshoot-metadata-server#failed-request
_METADATA_GOOGLE_INTERNAL_IP = "169.254.169.254"

# Kubernetes pod annotation keys. Used by TPUReplicatedJob to support multi NIC.
# Refer to GKE TPU provisioner for more context:
# https://github.com/GoogleCloudPlatform/ai-on-gke/blob/5f256eed7075a5cb8e73cd72328aea46237b8ce6/tpu-provisioner/internal/cloud/common.go#L29-L31
_ANNOTATION_ADDITIONAL_NODE_NETWORKS = "tpu-provisioner.cloud.google.com/additional-node-networks"
_ANNOTATION_NODE_SERVICE_ACCOUNT = "tpu-provisioner.cloud.google.com/node-service-account"


@config_class
class AcceleratorConfig(ConfigBase):
    """Configures job resources, e.g. TPU or GPU.

    Attributes:
        instance_type: Instance type, e.g. tpu-v4-8.
        num_replicas: Number of replicas, e.g. TPU slices.
    """

    instance_type: Required[str] = REQUIRED
    num_replicas: int = 1


def accelerator_flags(flag_values: flags.FlagValues, **kwargs):
    """Defines resource flags, e.g. --instance_type and --num_replicas."""
    flags.DEFINE_string(
        "instance_type",
        # --instance_type is often defined at the launcher, so use any existing value by default.
        # TODO(markblee): Remove this after we migrate launch command away from `--instance_type`.
        getattr(flag_values, "instance_type", None),
        "Instance type.",
        flag_values=flag_values,
        **kwargs,
    )
    flags.DEFINE_integer(
        "num_replicas", 1, "Number of replicas.", flag_values=flag_values, **kwargs
    )


# Use kw_only=True so that subclasses can have a mix of default and non-default attributes.
@dataclass(kw_only=True)
class VolumeMount:
    """Generic volume mount."""

    name: str
    mount_path: str
    read_only: bool = False


@dataclass(kw_only=True)
class GCSFuseMount(VolumeMount):
    """Configures the GCS FUSE mount.

    https://cloud.google.com/kubernetes-engine/docs/how-to/persistent-volumes/cloud-storage-fuse-csi-driver#sidecar-container
    https://cloud.google.com/kubernetes-engine/docs/how-to/persistent-volumes/cloud-storage-fuse-csi-driver#consume-ephemeral-volume-pod

    Attributes:
        gcs_path: GCS path, including gs:// prefix.
        mount_path: Path within local fs to mount to.
        cpu: Defaults to 250m. Increase if higher throughput needed.
        memory: Defaults to 256Mi. Set proportionally to number of files processed (not filesize).
        ephemeral_gb: Defaults to 5Gi. Used for staging temp files before uploading to GCS.
        shared_memory: Default to 1Gi. Used for e.g. Grain-related jobs which store prefetch
            elements in shared_memory. Setting it to 0 means unlimited shared_memory.
        read_only: Whether the mount should be read-only.
    """

    gcs_path: str
    name: str = "gcs-fuse-csi-ephemeral"
    mount_path: str = "/output"
    cpu: str = "250m"
    memory: str = "256Mi"
    ephemeral_gb: str = "5Gi"
    shared_memory: str = "1Gi"


@dataclass(kw_only=True)
class HostMount(VolumeMount):
    """Configures the hostPath mount.

    https://kubernetes.io/docs/concepts/storage/volumes/#hostpath

    Attributes:
        host_path: Host path to mount into the container.
        type: Type of the host path.
    """

    host_path: str
    type: str = "Directory"


@dataclass
class _LoadBalancer:
    """Configures the load balancer which exposes a K8s replicated job.
        The jobset-controller will take care of creating the load balancer
        based on the metadata.
        TODO(liang-he): move the load balancer creation to the Bastion.

    Attributes:
        service_name: The service name of the load balancer.
            Default name is <jobset_name>-<replicated_job_name>-service.
        target_port: The port number of the container which the load
            balancer targets.
        port: The port number of the load balancer.
    """

    def __init__(
        self, *, jobset_name: str, replicated_job_name: str, target_port: int = 9000, port: int = 80
    ):
        """
        Initializes a LoadBalancer instance.

        Args:
            jobset_name: Name of the jobset.
            replicated_job_name: Name of the replicated job.
            target_port: The container port the load balancer targets. Defaults to 9000.
            port: The load balancer's exposed port. Defaults to 80.
        """
        self.service_name = f"{jobset_name}-{replicated_job_name}-service"
        self.target_port = target_port
        self.port = port
        self.metadata = {
            "axlearn/replicatedjob-load-balancer-service-name": self.service_name,
            "axlearn/replicatedjob-load-balancer-target-port": str(self.target_port),
            "axlearn/replicatedjob-load-balancer-port": str(self.port),
        }


class BaseReplicatedJob(FlagConfigurable):
    """Common base class between single and composite replicated jobs."""

    @config_class
    class Config(FlagConfigurable.Config):
        """Configures BaseReplicatedJob.

        Attributes:
            name: Name of the jobset. Also used for inferring docker image.
            output_dir: An optional GCS path to upload job outputs to.
                Each host's output will be placed in `"{output_dir}/output/$HOSTNAME/"`.
                This directory is used by the sidecar container to sync outputs to GCS using gsutil.
                Ensure that `output_dir` is a valid GCS path (e.g., `gs://your-bucket/path`).
        """

        name: Required[str] = REQUIRED
        output_dir: Optional[str] = None

    @classmethod
    def define_flags(cls, fv):
        super().define_flags(fv)
        common_kwargs = dict(flag_values=fv, allow_override=True)
        flags.DEFINE_string("name", None, "Name of the job.", **common_kwargs)
        flags.DEFINE_string(
            "output_dir",
            None,
            "If specified, the directory to store outputs (such as logs).",
            **common_kwargs,
        )

    def __init__(self, cfg: Config, *, bundler: Bundler):
        super().__init__(cfg)
        self._bundler = bundler

    def __call__(self) -> Sequence[Nested[Any]]:
        """Builds replicated job specs for k8s JobSet API.

        https://kubernetes.io/docs/concepts/workloads/controllers/job/

        Returns:
            A sequence of dicts, each containing top-level keys "name", "replicas", and "template".
            The "template" should correspond to a k8s Job config.
        """
        raise NotImplementedError(type(self))


class SingleReplicatedJob(BaseReplicatedJob):
    """Builds a single replicated job spec."""

    @config_class
    class Config(BaseReplicatedJob.Config):
        """Configures SingleReplicatedJob.

        Attributes:
            command: Command to be executed.
            accelerator: Accelerator configuration.
            project: GCP Project.
            env_vars: Optional env vars to set.
            gcsfuse_mount: Optional configs for the GCS FUSE sidecar and volume mount.
                See `GCSFuseMount` for details.
            host_mounts: List of volumes from host to mount into the container.
                See `HostMount` for details.
            service_account: Optional service account to execute the job as.
            enable_pre_provisioner: Whether to enable pre-provisioner.
        """

        command: Required[str] = REQUIRED
        project: Required[str] = REQUIRED
        accelerator: AcceleratorConfig = AcceleratorConfig()
        env_vars: dict[str, str] = {}
        gcsfuse_mount: Optional[GCSFuseMount] = None
        host_mounts: Optional[Sequence[HostMount]] = None
        service_account: Optional[str] = None
        # This config is made Optional for backwards compatibility. Default is False.
        enable_pre_provisioner: Optional[bool] = None

    @classmethod
    def define_flags(cls, fv: flags.FlagValues):
        super().define_flags(fv)
        common_kwargs = dict(flag_values=fv, allow_override=True)
        accelerator_flags(**common_kwargs)
        flags.DEFINE_multi_string("env", [], "Env var in the format key:value.", **common_kwargs)
        flags.DEFINE_multi_string(
            "gcsfuse_mount_spec",
            None,
            "GCS FUSE mount spec in the format key=value.",
            **common_kwargs,
        )
        flags.DEFINE_multi_string(
            "host_mount_spec",
            None,
            "Host mount spec in the format key=value, separated by comma. You can specify multiple "
            "host mounts by using this flag repeatedly. Example: "
            "--host_mount_spec=name=tmp,host_path=/tmp,mount_path=/host-tmp "
            "--host_mount_spec=name=home,host_path=/home,mount_path=/host-home",
            **common_kwargs,
        )
        flags.DEFINE_boolean(
            "enable_pre_provisioner", None, "Whether to enable pre-provisioner.", **common_kwargs
        )

    @classmethod
    def from_flags(cls, fv: flags.FlagValues, **kwargs):
        cfg: SingleReplicatedJob.Config = super().from_flags(fv, **kwargs)
        cfg.service_account = cfg.service_account or gcp_settings(
            "k8s_service_account", default="default", fv=fv
        )
        cfg.accelerator.set(instance_type=fv.instance_type, num_replicas=fv.num_replicas)
        # pylint: disable=missing-kwoa
        # pytype: disable=missing-parameter
        if fv.gcsfuse_mount_spec:
            cfg.gcsfuse_mount = GCSFuseMount(**parse_kv_flags(fv.gcsfuse_mount_spec, delimiter="="))
        if fv.host_mount_spec:
            cfg.host_mounts = [
                HostMount(**parse_kv_flags(item.split(","), delimiter="="))
                for item in fv.host_mount_spec
            ]
        # pytype: enable=missing-parameter
        return cfg


class TPUReplicatedJob(SingleReplicatedJob):
    """Builds a replicated jobspec for TPU, to be used with JobSet API."""

    @config_class
    class Config(SingleReplicatedJob.Config):
        """Configures TPUReplicatedJob.

        Attributes:
            reservation: If specified, the TPU reservation name. This is not necessarily specific to
                GKE and can be the same as e.g. the QRM reservation.
                https://cloud.google.com/sdk/gcloud/reference/alpha/compute/tpus/reservations/list
            reservation_project: GCP project to which the TPU reservation belongs. This is needed
                for shared reservations. If specified, the TPU provisioner will instead use the
                full reservation name for reservation affinity in the format:
                "projects/<reservation_project>/reservations/<reservation>"
                https://github.com/GoogleCloudPlatform/ai-on-gke/blob/889ec98f9b9a7aec05eb0f9890ada1f4c59b6159/tpu-provisioner/internal/cloud/gke.go#L328-L334
            enable_tpu_ici_resiliency: Whether to enable TPU ICI resiliency.
                If True, the job will persist through some types of network failure, but with
                degraded performance.
                If None, we leave it to GCP to determine whether it's appropriate for the requested
                TPU topology.
            location_hint: If set, the job will be scheduled to run on this TPU location.
                If None, we leave it to GCP to determine where the TPUs are located.
            enable_tpu_smart_repair: Whether to enable TPU smart repair.
                GKE 1.29.3-gke.1154000 or above is required.
            priority_class: Optional; The GKE PriorityClass for the job.
                https://kubernetes.io/docs/concepts/scheduling-eviction/pod-priority-preemption
                Note: 1. Values need to be pre-defined in each cluster.
                      2. Job level priority is enforced by pod level priority of the leader pod.
                         This is managed by jobset controller.
                      3. For TPU slice, this requires alpha.jobset.sigs.k8s.io/exclusive-topology
                      4. [2024-11-11] Does not work on multi-slice TPU training yet.
            additional_node_networks: Optional; comma-separated list of <network-name>:<subnet-name>
                to attach to the node pool. This is needed to support multiple NIC.
                Refer to GKE TPU provisioner for more context:
                https://github.com/GoogleCloudPlatform/ai-on-gke/blob/5f256eed7075a5cb8e73cd72328aea46237b8ce6/tpu-provisioner/internal/cloud/common.go#L29-L31
            replicated_job_name: Name of the replicated job. Default value is "job".
        """

        reservation: Optional[str] = None
        reservation_project: Optional[str] = None
        enable_tpu_ici_resiliency: Optional[bool] = None
        location_hint: Optional[str] = None
        enable_tpu_smart_repair: bool = False
        priority_class: Optional[str] = None
        additional_node_networks: Optional[str] = None
        replicated_job_name: str = "job"

    @classmethod
    def define_flags(cls, fv: flags.FlagValues):
        super().define_flags(fv)
        common_kwargs = dict(flag_values=fv, allow_override=True)
        flags.DEFINE_string("reservation", None, "TPU reservation.", **common_kwargs)
        flags.DEFINE_string(
            "reservation_project", None, "TPU reservation project.", **common_kwargs
        )
        flags.DEFINE_boolean(
            "enable_tpu_ici_resiliency",
            None,
            "Whether to enable TPU ICI resiliency. If None, the decision is left to GCP, as "
            "not all TPU types support this flag.",
            **common_kwargs,
        )
        # Only supported in clusters with PriorityClass setup.
        # TODO(ethanli): infer it from the JobMetadata.priority.
        flags.DEFINE_string(
            "priority_class",
            None,
            "The GKE PriorityClass for the job.",
            **common_kwargs,
        )

    @classmethod
    def from_flags(cls, fv: flags.FlagValues, **kwargs) -> Config:
        cfg: TPUReplicatedJob.Config = super().from_flags(fv, **kwargs)
        default_env = get_default_env(
            tpu_type=infer_tpu_type(fv.instance_type),
            num_tpu_slices=fv.num_replicas,
            job_name=cfg.name,
        )
        # NOTE: we allow fv.env flags to override the defaults.
        cfg.env_vars = {**default_env, **cfg.env_vars, **parse_kv_flags(fv.env)}
        cfg.reservation = cfg.reservation or gcp_settings("gke_reservation", required=False, fv=fv)
        cfg.reservation_project = cfg.reservation_project or gcp_settings(
            "gke_reservation_project", required=False, fv=fv
        )
        # Only read from the config file since users shouldn't need to configure this.
        cfg.location_hint = gcp_settings("location_hint", required=False, fv=fv)
        cfg.enable_tpu_smart_repair = bool(
            gcp_settings("enable_tpu_smart_repair", required=False, fv=fv)
        )
        cfg.additional_node_networks = gcp_settings(
            "additional_node_networks", required=False, fv=fv
        )
        return cfg

    def __init__(self, cfg: Config, *, bundler: Bundler):
        super().__init__(cfg, bundler=bundler)
        cfg: TPUReplicatedJob.Config = self.config
        if cfg.output_dir is None:
            raise ValueError("cfg.output_dir is required.")
        self._tpu_type = infer_tpu_type(cfg.accelerator.instance_type)
        if self._tpu_type not in USER_FACING_NAME_TO_SYSTEM_CHARACTERISTICS:
            raise NotImplementedError(f"Missing system characteristics for {self._tpu_type}")
        self._output_volume_mount = dict(name="shared-output", mountPath="/output")
        if cfg.additional_node_networks and not cfg.service_account:
            raise ValueError("service_account must be set if additional_node_networks is set.")
        self._load_balancer = _LoadBalancer(
            jobset_name=cfg.name, replicated_job_name=cfg.replicated_job_name
        )

    def _maybe_add_volume_mount(self, volume_mounts: list[dict], *, spec: Optional[VolumeMount]):
        if spec:
            volume_mounts.append(
                dict(name=spec.name, mountPath=spec.mount_path, readOnly=spec.read_only)
            )

    def _build_container(self) -> Nested[Any]:
        """Builds a config for a single container.

        Returns:
            A nested dict corresponding to a k8s Container config.
        """
        cfg: TPUReplicatedJob.Config = self.config
        system = USER_FACING_NAME_TO_SYSTEM_CHARACTERISTICS[self._tpu_type]
        volume_mounts = [self._output_volume_mount]

        if cfg.gcsfuse_mount:
            self._maybe_add_volume_mount(volume_mounts, spec=cfg.gcsfuse_mount)
            self._maybe_add_volume_mount(
                volume_mounts, spec=VolumeMount(name="shared-memory", mount_path="/dev/shm")
            )

        if cfg.host_mounts:
            for mount in cfg.host_mounts:
                self._maybe_add_volume_mount(volume_mounts, spec=mount)

        env_vars = {**cfg.env_vars}
        if cfg.enable_tpu_ici_resiliency is not None:
            env_vars["ENABLE_ICI_RESILIENCY"] = str(cfg.enable_tpu_ici_resiliency).lower()

        resources = {"limits": {"google.com/tpu": system.chips_per_vm}}
        # Set request memory by host machine type.
        machine_memory_gi = GCE_MACHINE_TYPE_TO_MEMORY_CHARACTERISTICS.get(
            system.gce_machine_type, None
        )
        if machine_memory_gi is not None:
            request_memory_gi = machine_memory_gi * _MEMORY_REQUEST_PERCENTAGE
            resources["limits"]["memory"] = f"{machine_memory_gi}Gi"
            resources["requests"] = {"memory": f"{math.floor(request_memory_gi)}Gi"}

        k8s_env_vars = [dict(name=k, value=str(v)) for k, v in env_vars.items()]
        k8s_env_vars.append(
            {"name": "NODE_IP", "valueFrom": {"fieldRef": {"fieldPath": "status.hostIP"}}}
        )
        k8s_env_vars.append(
            {"name": "NODE_NAME", "valueFrom": {"fieldRef": {"fieldPath": "spec.nodeName"}}}
        )

        return dict(
            name=cfg.name,
            image=self._bundler.id(cfg.name),
            # https://cloud.google.com/kubernetes-engine/docs/how-to/tpus#tpu-chips-node-pool
            # https://cloud.google.com/kubernetes-engine/docs/how-to/tpu-multislice#run_workload
            ports=[
                dict(containerPort=8471),  # Port using which TPU VMs communicate.
                dict(containerPort=8080),  # Port for MXLA coordinator.
                dict(containerPort=8431),  # Port to export TPU runtime metrics.
                dict(containerPort=self._load_balancer.target_port),  # Port for load balancer.
            ],
            securityContext=dict(privileged=True),
            # TODO(markblee): Improve SIGTERM behavior for command.
            command=["bash", "-c", cfg.command],
            resources=resources,
            # Env var values should always be strings.
            env=k8s_env_vars,
            volumeMounts=volume_mounts,
            imagePullPolicy="Always",
        )

    def _build_uploader_container(
        self, src: str = "/output", output_volume_mount: Optional[dict] = None
    ) -> Nested[Any]:
        """Builds a config for the uploader container which sync logs to the output dir.

        The sidecar container runs an loop to periodically sync outputs to GCS until the Pod is
        terminated.
        When the main container exits, Kubernetes will then send a termination signal (SIGTERM)
        to the uploader container, allowing it to exit gracefully.

        Returns:
            A nested dict corresponding to a k8s Container config.
        """
        cfg: TPUReplicatedJob.Config = self.config
        output_volume_mount = output_volume_mount or self._output_volume_mount
        dst = f"{cfg.output_dir}/output/$HOSTNAME/"
        interval_s = 60
        sync_command = f"while true; do gsutil -m rsync -r {src} {dst}; sleep {interval_s}; done"
        resources = {
            "requests": {"cpu": "100m", "memory": "128Mi"},
            "limits": {"cpu": "500m", "memory": "256Mi"},
        }
        return dict(
            name="output-uploader",
            image="google/cloud-sdk:alpine",
            # https://kubernetes.io/docs/concepts/workloads/pods/sidecar-containers/#pod-sidecar-containers
            # SideCar container is an init container with restartPolicy as "Always".
            restartPolicy="Always",
            command=["/bin/sh", "-c"],
            args=[sync_command],
            resources=resources,
            volumeMounts=[output_volume_mount],
        )

    def _build_shared_memory_volumes(self, shared_memory: str) -> Nested[Any]:
        return {
            "name": "shared-memory",
            "emptyDir": {"medium": "Memory", "sizeLimit": shared_memory},
        }

    def _build_pod(self) -> Nested[Any]:
        """Builds a config for a single Pod, which is a set of containers.

        https://kubernetes.io/docs/concepts/workloads/pods

        Returns:
            A nested dict corresponding to a k8s Pod template, including the pod metadata and spec.
        """
        cfg: TPUReplicatedJob.Config = self.config
        system = USER_FACING_NAME_TO_SYSTEM_CHARACTERISTICS[self._tpu_type]
        annotations, labels, selector, volumes, tolerations = {}, {}, {}, [], []

        volumes.append(dict(name="shared-output", emptyDir={}))
        if cfg.gcsfuse_mount:
            # Increases the shared memory volumes when enabled gcsfuse. This is useful when grain
            # prefetch is enabled.
            volumes.append(self._build_shared_memory_volumes(cfg.gcsfuse_mount.shared_memory))
            # Mount a GCS bucket as a volume.
            annotations.update(
                {
                    "gke-gcsfuse/volumes": "true",
                    "gke-gcsfuse/cpu-request": cfg.gcsfuse_mount.cpu,
                    "gke-gcsfuse/memory-request": cfg.gcsfuse_mount.memory,
                    "gke-gcsfuse/ephemeral-storage-request": cfg.gcsfuse_mount.ephemeral_gb,
                    # GCSFuse will set limits=request if we only set requests:
                    # https://github.com/GoogleCloudPlatform/gcs-fuse-csi-driver/blob/main/pkg/webhook/config.go#L110
                    "gke-gcsfuse/cpu-limit": "0",
                    "gke-gcsfuse/memory-limit": "0",
                    "gke-gcsfuse/ephemeral-storage-limit": "0",
                }
            )
            # Parse GCSFuseMount path into bucket, prefix.
            parsed = urlparse(cfg.gcsfuse_mount.gcs_path)
            # https://cloud.google.com/kubernetes-engine/docs/how-to/persistent-volumes/cloud-storage-fuse-csi-driver#consume-ephemeral-volume-pod
            # Caveat: --implicit-dirs might have negative impacts on i/o performance. See
            # https://github.com/googlecloudplatform/gcsfuse/blob/master/docs/semantics.md .
            # See https://cloud.google.com/storage/docs/cloud-storage-fuse/config-file for more
            # details about mountOptions.
            # The mountOptions are following https://github.com/AI-Hypercomputer/maxtext/pull/1070.
            volumes.append(
                dict(
                    name=cfg.gcsfuse_mount.name,
                    csi=dict(
                        driver="gcsfuse.csi.storage.gke.io",
                        readOnly=cfg.gcsfuse_mount.read_only,
                        volumeAttributes=dict(
                            bucketName=parsed.netloc,
                            # pylint: disable=line-too-long
                            mountOptions=f"only-dir={parsed.path.lstrip('/')},implicit-dirs,metadata-cache:ttl-secs:-1,metadata-cache:stat-cache-max-size-mb:-1,metadata-cache:type-cache-max-size-mb:-1,kernel-list-cache-ttl-secs=-1",
                            gcsfuseMetadataPrefetchOnMount="true",  # Improves first-time read.
                        ),
                    ),
                )
            )
        if cfg.host_mounts:
            for mount in cfg.host_mounts:
                volumes.append(
                    dict(
                        name=mount.name,
                        hostPath=dict(path=mount.host_path, type=mount.type),
                    )
                )

        # If running from bastion, a scheduling tier will be specified in env.
        # Tier "0" corresponds to reserved; otherwise we use preemptible.
        tier = os.environ.get("BASTION_TIER", None)

        if tier == "0" and cfg.reservation is not None:
            logging.info("Found tier=%s in env. Using reservation=%s", tier, cfg.reservation)
            selector.update({"cloud.google.com/reservation-name": cfg.reservation})
            if cfg.reservation_project is not None:
                selector.update({"cloud.google.com/reservation-project": cfg.reservation_project})
            labels.update({"bastion-tier": "reserved"})
        else:
            logging.info("Found tier=%s in env. Using spot quota", tier)
            selector.update({"cloud.google.com/gke-spot": "true"})
            tolerations.append(
                {
                    "key": "cloud.google.com/gke-spot",
                    "operator": "Equal",
                    "value": "true",
                    "effect": "NoSchedule",
                }
            )
            labels.update({"bastion-tier": "spot"})

        if cfg.enable_tpu_ici_resiliency is not None:
            selector.update(
                {
                    "cloud.google.com/gke-tpu-ici-resiliency": str(
                        cfg.enable_tpu_ici_resiliency
                    ).lower()
                }
            )

        if cfg.location_hint is not None:
            selector.update({"cloud.google.com/gke-location-hint": str(cfg.location_hint).lower()})

        if cfg.enable_pre_provisioner:
            # Used by pre-provisioner.
            selector.update({PRE_PROVISIONER_LABEL: cfg.name})
        else:
            # Used by GCP auto-provisioner.
            selector.update(
                {
                    # NOTE: This is an arbitrary key, with a value that must be unique to the
                    # jobset. This forces the jobset to be associated with its own node pool;
                    # without this, the TPU provisioner may create a node pool and the scheduler may
                    # schedule a different jobset onto the node pool, which can cause conflicts if
                    # the original jobset attempts to restart (node pool conflict). This is more
                    # reliable at the moment but doesn't take advantage of node pool sharing. GCP is
                    # working on a fix.
                    "provisioner-nodepool-id": cfg.name,
                }
            )

        if os.environ.get(BASTION_JOB_VERSION_ENV_VAR):
            labels.update({BASTION_JOB_VERSION_LABEL: os.environ.get(BASTION_JOB_VERSION_ENV_VAR)})

        if os.environ.get(_BASTION_SERIALIZED_JOBSPEC_ENV_VAR):
            spec = deserialize_jobspec(
                io.StringIO(os.environ.get(_BASTION_SERIALIZED_JOBSPEC_ENV_VAR))
            )

            labels.update({"job-priority": str(spec.metadata.priority)})
            labels.update({"user-id": spec.metadata.user_id})

            # For job-priority to be populated to node labels when tpu-provisioner is used.
            selector.update({"job-priority": str(spec.metadata.priority)})

        annotations.update(
            {
                # Disable gcp auto-provisioner or not.
                # https://github.com/GoogleCloudPlatform/ai-on-gke/blob/b199de1d5326f257fa6fc21d99e45b5b4621bb20/tpu-provisioner/internal/controller/creation_controller.go#L40
                "tpu-provisioner.cloud.google.com/disable-autoprovisioning": (
                    "true" if cfg.enable_pre_provisioner else "false"
                ),
            }
        )

        if cfg.enable_tpu_smart_repair:
            labels.update({"cloud.google.com/gke-tpu-auto-restart": "true"})
            annotations.update(
                {
                    # The list of labels to be copied to node pools by tpu-provisioner.
                    # https://github.com/GoogleCloudPlatform/ai-on-gke/blob/main/tpu-provisioner/internal/cloud/common.go#L27-L28
                    # pylint: disable=line-too-long
                    "tpu-provisioner.cloud.google.com/copy-labels": "cloud.google.com/gke-tpu-auto-restart"
                }
            )

        # Hardcode metadata.google.internal ip address to avoid transient DNS resolution issue.
        metadata_host_alias = dict(
            ip=_METADATA_GOOGLE_INTERNAL_IP,
            hostnames=["metadata", "metadata.google.internal"],
        )

        spec = dict(
            # NOTE: Don't set hostNetwork or dnsPolicy for compat with Workload Identity.
            terminationGracePeriodSeconds=60,
            # Fail if any pod fails, and allow retries to happen at JobSet level.
            restartPolicy="Never",
            # https://kubernetes.io/docs/tasks/network/customize-hosts-file-for-pods/#adding-additional-entries-with-hostaliases
            hostAliases=[metadata_host_alias],
            nodeSelector={
                "cloud.google.com/gke-tpu-accelerator": system.gke_accelerator,
                "cloud.google.com/gke-tpu-topology": system.topology,
                **selector,
            },
            tolerations=tolerations,
            containers=[self._build_container()],
            initContainers=[self._build_uploader_container()],
            serviceAccountName=cfg.service_account,
            volumes=volumes,
        )

        if cfg.priority_class:
            spec["priorityClassName"] = cfg.priority_class

        # Handles additional network.
        if cfg.additional_node_networks:
            node_service_account = f"{cfg.service_account}@{cfg.project}.iam.gserviceaccount.com"
            annotations.update(
                {
                    _ANNOTATION_ADDITIONAL_NODE_NETWORKS: cfg.additional_node_networks,
                    _ANNOTATION_NODE_SERVICE_ACCOUNT: node_service_account,
                }
            )
            spec["hostNetwork"] = True
            spec["dnsPolicy"] = "ClusterFirstWithHostNet"

        return dict(
            metadata=dict(annotations=annotations, labels=labels),
            spec=spec,
        )

    def __call__(self) -> Sequence[Nested[Any]]:
        """See `BaseReplicatedJob` docstring for details."""
        cfg: TPUReplicatedJob.Config = self.config
        system = USER_FACING_NAME_TO_SYSTEM_CHARACTERISTICS[self._tpu_type]
        job_spec = dict(
            metadata=dict(annotations=self._load_balancer.metadata),
            spec=dict(
                parallelism=system.vms_per_slice,
                completions=system.vms_per_slice,
                backoffLimit=0,  # Fail the job if any node fails. Retries happen at JobSet level.
                template=self._build_pod(),
            ),
        )
        # NOTE: the suffix here impacts how long job names can be.
        return [
            dict(
                name=cfg.replicated_job_name,
                replicas=cfg.accelerator.num_replicas,
                template=job_spec,
            )
        ]


<<<<<<< HEAD
# TODO(markblee): Generalize this to support different GPU types without different classes.
class A3ReplicatedJob(SingleReplicatedJob):
    """Builds a replicated job spec for an A3 GPU job, to be used with JobSet API."""
=======
# TODO(samos123): Move duplicated logic between GPU and TPU ReplicatedJob to the BaseReplicatedJob.
class GPUReplicatedJob(BaseReplicatedJob):
    """Builds a replicated job spec for an GPU job, to be used with JobSet API."""
>>>>>>> 9d1d4684

    Config = SingleReplicatedJob.Config

    def _build_init_containers(self) -> list[Nested[Any]]:
        return []

    def _build_main_container(self) -> Nested[Any]:
        raise NotImplementedError(type(self))

    def _build_volumes(self) -> list[Nested[Any]]:
        """Builds a config for volumes."""
        volumes = [
            {
                "name": "shared-memory",
                "emptyDir": {"medium": "Memory"},
            },
            {
                "name": "nvidia-install-dir-host",
                "hostPath": {"path": "/home/kubernetes/bin/nvidia/lib64"},
            },
        ]
        return volumes

    def _pod_annotations(self) -> dict[str, str]:
        # By default try to use compact placement using Kueue Topology Aware scheduling.
        # Docs: https://kueue.sigs.k8s.io/docs/concepts/topology_aware_scheduling/
        return {"kueue.x-k8s.io/podset-preferred-topology": "kubernetes.io/hostname"}

    def _build_pod(self) -> Nested[Any]:
        """Builds a config for a single Pod, which is a set of containers.

        https://kubernetes.io/docs/concepts/workloads/pods

        Returns:
            A nested dict corresponding to a k8s Pod template, including the pod metadata and spec.
        """
        cfg: GPUReplicatedJob.Config = self.config
        volumes = self._build_volumes()
        annotations = self._pod_annotations()
        containers = [self._build_main_container()]
        init_containers = self._build_init_containers()

        return dict(
            metadata=dict(annotations=annotations),
            spec=dict(
                terminationGracePeriodSeconds=60,
                # Fail if any pod fails, and allow retries to happen at JobSet level.
                restartPolicy="Never",
                initContainers=init_containers,
                hostNetwork=True,
                dnsPolicy="ClusterFirstWithHostNet",
                containers=containers,
                serviceAccountName=cfg.service_account,
                volumes=volumes,
            ),
        )

    def __call__(self) -> Sequence[Nested[Any]]:
        """See `BaseReplicatedJob` docstring for details."""
        cfg: GPUReplicatedJob.Config = self.config
        job_spec = dict(
            spec=dict(
                parallelism=cfg.accelerator.num_replicas,
                completions=cfg.accelerator.num_replicas,
                backoffLimit=0,  # Fail the job if any node fails. Retries happen at JobSet level.
                template=self._build_pod(),
            ),
        )
        # NOTE: the suffix here impacts how long job names can be.
        return [dict(name="job", replicas=1, template=job_spec)]


class A4HighReplicatedJob(GPUReplicatedJob):
    """Builds a replicated job spec for A4 High GPU job, to be used with JobSet API."""

    def _build_volumes(self) -> list[Any | dict[str, Nested]]:
        return super()._build_volumes() + [
            {
                "name": "gib",
                "hostPath": {"path": "/home/kubernetes/bin/gib"},
            },
        ]

    def _build_main_container(self) -> Nested[Any]:
        """Builds the config for the container running the job.

        Returns:
            A nested dict corresponding to a k8s Container config.
        """
        cfg: GPUReplicatedJob.Config = self.config

        volume_mounts = [
            {"name": "shared-memory", "mountPath": "/dev/shm"},
            {"name": "nvidia-install-dir-host", "mountPath": "/usr/local/nvidia/lib64"},
            {"name": "gib", "mountPath": "/usr/local/gib"},
        ]

        env_vars: dict[str, str] = {}
        env_vars["DISTRIBUTED_COORDINATOR"] = f"{cfg.name}-job-0-0.{cfg.name}:8080"
        env_vars["NUM_PROCESSES"] = f"{cfg.accelerator.num_replicas}"
        env_vars["LD_LIBRARY_PATH"] = "/usr/local/gib/lib64:/usr/local/nvidia/lib64"

        default_xla_flags = [
            # Maxtext XLA flags:
            # https://github.com/AI-Hypercomputer/gpu-recipes/blob/dc6ef1afc1492f05e5741356f00cf645a9f1b795/src/helm-charts/a3ultra/maxtext-training/templates/maxtext-configmap.yaml#L26-L38
            "--xla_gpu_enable_latency_hiding_scheduler=true",
            "--xla_gpu_enable_triton_gemm=false",
            "--xla_gpu_all_reduce_combine_threshold_bytes=2147483648",
            "--xla_gpu_all_gather_combine_threshold_bytes=2147483648",
            "--xla_gpu_reduce_scatter_combine_threshold_bytes=2147483648",
            "--xla_gpu_enable_pipelined_all_gather=true",
            "--xla_gpu_enable_pipelined_reduce_scatter=true",
            "--xla_gpu_enable_pipelined_all_reduce=true",
            "--xla_gpu_enable_all_gather_combine_by_dim=false",
            "--xla_gpu_enable_reduce_scatter_combine_by_dim=false",
            "--xla_disable_hlo_passes=rematerialization",
            "--xla_gpu_enable_while_loop_double_buffering=true",
            "--xla_gpu_cudnn_gemm_fusion_level=3",
            "--xla_gpu_enable_command_buffer=FUSION,CUSTOM_CALL",
        ]
        env_vars["XLA_FLAGS"] = " ".join(default_xla_flags)

        # NCCL flags needed
        env_vars.update(
            {
                # Enable auto PGLE available in jax 0.4.33
                "JAX_ENABLE_PGLE": "True",
                "JAX_PGLE_PROFILING_RUNS": "3",
                # This is needed for flash attention + auto PGLE to work
                "JAX_REMOVE_CUSTOM_PARTITIONING_PTR_FROM_CACHE_KEY": "True",
                "CUDA_DEVICE_MAX_CONNECTIONS": "1",
                "NVTE_FUSED_ATTN": "1",
                # Needed to help resolve GPU OOM on fuji v2 70B
                "XLA_PYTHON_CLIENT_MEM_FRACTION": "0.92",
                "TF_FORCE_GPU_ALLOW_GROWTH": "true",
                "NCCL_DEBUG": "WARN",
                "NCCL_SOCKET_IFNAME": "=eth0,eth1",
                "NCCL_CROSS_NIC": "0",
                "NCCL_NET_GDR_LEVEL": "PIX",
                "NCCL_P2P_NET_CHUNKSIZE": "131072",
                "NCCL_P2P_PCI_CHUNKSIZE": "131072",
                "NCCL_P2P_NVL_CHUNKSIZE": "524288",
                "NCCL_NVLS_CHUNKSIZE": "524288",
                "NCCL_IB_GID_INDEX": "3",
                "NCCL_IB_ADAPTIVE_ROUTING": "1",
                "NCCL_IB_QPS_PER_CONNECTION": "4",
                "NCCL_IB_TC": "52",
                "NCCL_IB_FIFO_TC": "84",
                "NCCL_SHIMNET_GUEST_CONFIG_CHECKER_CONFIG_FILE": (
                    "/usr/local/gib/configs/guest_config.txtpb"
                ),
                "NCCL_TUNER_CONFIG_PATH": "/usr/local/gib/configs/tuner_config_a4.txtpb",
            }
        )

        # Override env vars with user provided env vars.
        env_vars.update(cfg.env_vars)
        # K8s expects each env variable to be a dict.
        k8s_env_vars = [{"name": name, "value": value} for name, value in env_vars.items()]
        k8s_env_vars.append(
            {
                "name": "PROCESS_ID",
                "valueFrom": {
                    "fieldRef": {
                        "fieldPath": (
                            "metadata.annotations['batch.kubernetes.io/job-completion-index']"
                        ),
                    }
                },
            },
        )

        command = ["bash", "-c", cfg.command]
        return dict(
            name=cfg.name,
            image=self._bundler.id(cfg.name),
            ports=[
                dict(containerPort=8080),  # Port for MXLA coordinator.
            ],
            securityContext=dict(privileged=True),
            # TODO(markblee): Improve SIGTERM behavior for command.
            command=command,
            resources=dict(limits={"nvidia.com/gpu": "8"}),
            env=k8s_env_vars,
            volumeMounts=volume_mounts,
        )



class A3UltraReplicatedJob(GPUReplicatedJob):
    """Builds a replicated job spec for A3 Ultra GPU job, to be used with JobSet API."""

    def _build_volumes(self) -> list[Any | dict[str, Nested]]:
        return super()._build_volumes() + [
            {
                "name": "gib",
                "hostPath": {"path": "/home/kubernetes/bin/gib"},
            },
        ]

    def _build_main_container(self) -> Nested[Any]:
        """Builds the config for the container running the job.

        Returns:
            A nested dict corresponding to a k8s Container config.
        """
        cfg: GPUReplicatedJob.Config = self.config

        volume_mounts = [
            {"name": "shared-memory", "mountPath": "/dev/shm"},
            {"name": "nvidia-install-dir-host", "mountPath": "/usr/local/nvidia/lib64"},
            {"name": "gib", "mountPath": "/usr/local/gib"},
        ]

        env_vars: dict[str, str] = {}
        env_vars["DISTRIBUTED_COORDINATOR"] = f"{cfg.name}-job-0-0.{cfg.name}:8080"
        env_vars["NUM_PROCESSES"] = f"{cfg.accelerator.num_replicas}"
        env_vars["LD_LIBRARY_PATH"] = "/usr/local/nvidia/lib64"

        default_xla_flags = [
            # Maxtext XLA flags:
            # https://github.com/AI-Hypercomputer/gpu-recipes/blob/dc6ef1afc1492f05e5741356f00cf645a9f1b795/src/helm-charts/a3ultra/maxtext-training/templates/maxtext-configmap.yaml#L26-L38
            "--xla_gpu_enable_latency_hiding_scheduler=true",
            "--xla_gpu_enable_triton_gemm=false",
            "--xla_gpu_graph_level=0",
            "--xla_gpu_all_reduce_combine_threshold_bytes=2147483648",
            "--xla_gpu_all_gather_combine_threshold_bytes=2147483648",
            "--xla_gpu_reduce_scatter_combine_threshold_bytes=16777216",
            "--xla_gpu_enable_pipelined_all_gather=true",
            "--xla_gpu_enable_pipelined_reduce_scatter=true",
            "--xla_gpu_enable_pipelined_all_reduce=true",
            "--xla_gpu_enable_all_gather_combine_by_dim=false",
            "--xla_gpu_enable_reduce_scatter_combine_by_dim=false",
            "--xla_disable_hlo_passes=rematerialization",
            "--xla_gpu_enable_while_loop_double_buffering=true",
        ]
        env_vars["XLA_FLAGS"] = " ".join(default_xla_flags)

        # NCCL flags needed
        env_vars.update(
            {
                # Enable auto PGLE available in jax 0.4.33
                "JAX_ENABLE_PGLE": "True",
                "JAX_PGLE_PROFILING_RUNS": "3",
                # This is needed for flash attention + auto PGLE to work
                "JAX_REMOVE_CUSTOM_PARTITIONING_PTR_FROM_CACHE_KEY": "True",
                "CUDA_DEVICE_MAX_CONNECTIONS": "1",
                "NVTE_FUSED_ATTN": "1",
                # Needed to help resolve GPU OOM on fuji v2 70B
                "XLA_PYTHON_CLIENT_MEM_FRACTION": "0.92",
                "TF_FORCE_GPU_ALLOW_GROWTH": "true",
                "NCCL_DEBUG": "WARN",
                "NCCL_SOCKET_IFNAME": "=eth0,eth1",
                "NCCL_CROSS_NIC": "0",
                "NCCL_NET_GDR_LEVEL": "PIX",
                "NCCL_P2P_NET_CHUNKSIZE": "65536",
                "NCCL_P2P_PCI_CHUNKSIZE": "65536",
                "NCCL_P2P_NVL_CHUNKSIZE": "262144",
                "NCCL_NVLS_CHUNKSIZE": "524288",
                "NCCL_IB_GID_INDEX": "3",
                "NCCL_IB_ADAPTIVE_ROUTING": "1",
                "NCCL_IB_QPS_PER_CONNECTION": "4",
                "NCCL_IB_TC": "52",
                "NCCL_IB_FIFO_TC": "84",
                "NCCL_SHIMNET_GUEST_CONFIG_CHECKER_CONFIG_FILE": (
                    "/usr/local/gib/configs/guest_config.txtpb"
                ),
                "NCCL_TUNER_CONFIG_PATH": "/usr/local/gib/configs/tuner_config.txtpb",
            }
        )

        # Override env vars with user provided env vars.
        env_vars.update(cfg.env_vars)
        # K8s expects each env variable to be a dict.
        k8s_env_vars = [{"name": name, "value": value} for name, value in env_vars.items()]
        k8s_env_vars.append(
            {
                "name": "PROCESS_ID",
                "valueFrom": {
                    "fieldRef": {
                        "fieldPath": (
                            "metadata.annotations['batch.kubernetes.io/job-completion-index']"
                        ),
                    }
                },
            },
        )

        command = ["bash", "-c", cfg.command]
        return dict(
            name=cfg.name,
            image=self._bundler.id(cfg.name),
            ports=[
                dict(containerPort=8080),  # Port for MXLA coordinator.
            ],
            securityContext=dict(privileged=True),
            # TODO(markblee): Improve SIGTERM behavior for command.
            command=command,
            resources=dict(limits={"nvidia.com/gpu": "8"}),
            env=k8s_env_vars,
            volumeMounts=volume_mounts,
        )


class A3HighReplicatedJob(GPUReplicatedJob):
    """Builds a replicated job spec for A3 High GPU job, to be used with JobSet API."""

    def _build_volumes(self) -> list[Nested[Any]]:
        """Builds a config for volumes."""

        volumes = super()._build_volumes()
        volumes += [
            {
                "name": "tcpx-socket",
                "emptyDir": {},
            },
            {
                "name": "tcpx-nccl-plugin-volume",
                "emptyDir": {},
            },
        ]

        return volumes

    def _build_init_containers(self) -> list[Nested[Any]]:
        return [self._build_tcpx_sidecar_container(), self._build_tcpx_nccl_plugin_init_container()]

    def _build_tcpx_sidecar_container(self) -> Nested[Any]:
        """Builds a sidecar container which is required by A3
        for GPU to GPU RDMA like networking.

        Returns:
            A nested dict of the sidecar container.
        """
        volume_mounts = [
            {
                "name": "nvidia-install-dir-host",
                "mountPath": "/usr/local/nvidia/lib64",
            },
            {
                "name": "tcpx-socket",
                "mountPath": "/run/tcpx",
            },
        ]

        command = [
            "bash",
            "-c",
            'set -x; /tcpgpudmarxd/build/app/tcpgpudmarxd --gpu_nic_preset a3vm  \
                --gpu_shmem_type fd --uds_path /run/tcpx \
                --setup_param "--verbose 128 2 0" & \n\
            while [ ! -f /run/tcpx/terminated ]; do sleep 10; done;',
        ]

        return dict(
            name="tcpx-daemon",
            image="us-docker.pkg.dev/gce-ai-infra/gpudirect-tcpx/tcpgpudmarxd-dev:v2.0.11",
            securityContext={"privileged": True},
            command=command,
            env=[{"name": "LD_LIBRARY_PATH", "value": "/usr/local/nvidia/lib64"}],
            volumeMounts=volume_mounts,
            restartPolicy="Always",
        )

    def _build_main_container(self) -> Nested[Any]:
        """Builds the config for the container running the job.

        Returns:
            A nested dict corresponding to a k8s Container config.
        """
        cfg: A3HighReplicatedJob.Config = self.config

        volume_mounts = [
            {"name": "shared-memory", "mountPath": "/dev/shm"},
            {"name": "tcpx-socket", "mountPath": "/run/tcpx"},
            {"name": "nvidia-install-dir-host", "mountPath": "/usr/local/nvidia/lib64"},
            {"name": "tcpx-nccl-plugin-volume", "mountPath": "/usr/local/tcpx"},
        ]

        env_vars: dict[str, str] = {}
        env_vars["DISTRIBUTED_COORDINATOR"] = f"{cfg.name}-job-0-0.{cfg.name}:8080"
        env_vars["NUM_PROCESSES"] = f"{cfg.accelerator.num_replicas}"

        default_xla_flags = [
            "--xla_gpu_enable_latency_hiding_scheduler=true",
            # Allows combining multiple all reduce into single all reduce.
            # "--xla_gpu_all_reduce_contiguous",
            # Increase combine threshold to 1GB for improved performance.
            # A3 and TCPX performs bad with smaller message sizes.
            "--xla_gpu_all_reduce_combine_threshold_bytes=1073741824",
            "--xla_gpu_all_gather_combine_threshold_bytes=1073741824",
            "--xla_gpu_reduce_scatter_combine_threshold_bytes=1073741824",
        ]
        env_vars["XLA_FLAGS"] = " ".join(default_xla_flags)

        env_vars.update(
            {
                "LD_LIBRARY_PATH": "/usr/local/nvidia/lib64",
                # Set to 0 to encourage rail alignment.
                "NCCL_CROSS_NIC": "0",
                # TCPX only supports Ring algorithm.
                "NCCL_ALGO": "Ring",
                # TCPX only supports Simple protocol.
                "NCCL_PROTO": "Simple",
                "NCCL_DEBUG": "INFO",
                "NCCL_DEBUG_SUBSYS": "INIT,GRAPH,ENV,TUNING,NET,VERSION",
                # Enable GPU Direct RDMA when GPU and NIC are same PCI switch.
                "NCCL_NET_GDR_LEVEL": "PIX",
                # TCPX requires disabling PXN.
                "NCCL_P2P_PXN_LEVEL": "0",
                # The NCCL_GPU_DIRECTTCPX variables can not be tweaked.
                "NCCL_GPUDIRECTTCPX_FORCE_ACK": "0",
                "NCCL_GPUDIRECTTCPX_TX_COMPLETION_NANOSLEEP": "1000",
                "NCCL_GPUDIRECTTCPX_PROGRAM_FLOW_STEERING_WAIT_MICROS": "1000000",
                "NCCL_GPUDIRECTTCPX_TX_BINDINGS": (
                    "eth1:8-21,112-125;eth2:8-21,112-125;eth3:60-73,164-177;eth4:60-73,164-177"
                ),
                "NCCL_GPUDIRECTTCPX_RX_BINDINGS": (
                    "eth1:22-35,124-139;eth2:22-35,124-139;eth3:74-87,178-191;eth4:74-87,178-191"
                ),
                "NCCL_GPUDIRECTTCPX_SOCKET_IFNAME": "eth1,eth2,eth3,eth4",
                "NCCL_GPUDIRECTTCPX_CTRL_DEV": "eth0",
                "NCCL_GPUDIRECTTCPX_UNIX_CLIENT_PREFIX": "/run/tcpx",
                # Improves performance but can be tweaked.
                "NCCL_DYNAMIC_CHUNK_SIZE": "524288",
                "NCCL_P2P_NET_CHUNKSIZE": "524288",
                "NCCL_P2P_PCI_CHUNKSIZE": "524288",
                "NCCL_P2P_NVL_CHUNKSIZE": "1048576",
                # The number of sockets per thread improves performance.
                "NCCL_NSOCKS_PERTHREAD": "4",
                "NCCL_SOCKET_NTHREADS": "1",
                # Use the system NIC for NCCL control plane comms.
                "NCCL_SOCKET_IFNAME": "eth0",
                # TCPX is not compatible with NVLS.
                "NCCL_NVLS_ENABLE": "0",
            }
        )

        # Override env vars with user provided env vars.
        env_vars.update(cfg.env_vars)
        # K8s expects each env variable to be a dict.
        k8s_env_vars = [{"name": name, "value": value} for name, value in env_vars.items()]
        k8s_env_vars.append(
            {
                "name": "PROCESS_ID",
                "valueFrom": {
                    "fieldRef": {
                        "fieldPath": (
                            "metadata.annotations['batch.kubernetes.io/job-completion-index']"
                        ),
                    }
                },
            },
        )

        user_cmd = cfg.command
        if user_cmd is None:
            raise ValueError("Command should not be None.")
        user_cmd += "; touch /run/tcpx/terminated"
        command = ["bash", "-c", user_cmd]

        return dict(
            name=cfg.name,
            image=self._bundler.id(cfg.name),
            ports=[
                dict(containerPort=8080),  # Port for MXLA coordinator.
            ],
            securityContext=dict(privileged=True),
            # TODO(markblee): Improve SIGTERM behavior for command.
            command=command,
            resources=dict(limits={"nvidia.com/gpu": "8"}),
            env=k8s_env_vars,
            volumeMounts=volume_mounts,
        )

    def _build_tcpx_nccl_plugin_init_container(self) -> Nested[Any]:
        """Builds a config for a single container."""
        volume_mounts = [
            {
                "name": "tcpx-nccl-plugin-volume",
                "mountPath": "/var/lib/tcpx",
            },
        ]
        command = ["bash", "-c", "/scripts/container_entry.sh install"]
        return dict(
            name="tcpx-nccl-plugin-installer",
            image=(
                "us-docker.pkg.dev/gce-ai-infra/gpudirect-tcpx/nccl-plugin-gpudirecttcpx-dev:v3.1.7"
            ),
            command=command,
            env=[{"name": "LD_LIBRARY_PATH", "value": "/usr/local/nvidia/lib64"}],
            volumeMounts=volume_mounts,
        )

class A3MegaReplicatedJob(GPUReplicatedJob):
    """Builds a replicated job spec for A3 High GPU job, to be used with JobSet API."""

    def _build_volumes(self) -> list[Nested[Any]]:
        """Builds a config for volumes."""

        volumes = super()._build_volumes()
        volumes += [
            {
                "name": "tcpx-socket",
                "emptyDir": {},
            },
            {
                "name": "tcpx-nccl-plugin-volume",
                "emptyDir": {},
            },
        ]

        return volumes

    def _build_init_containers(self) -> list[Nested[Any]]:
        return [self._build_tcpx_sidecar_container(), self._build_tcpx_nccl_plugin_init_container()]

    def _build_tcpx_sidecar_container(self) -> Nested[Any]:
        """Builds a sidecar container which is required by A3
        for GPU to GPU RDMA like networking.

        Returns:
            A nested dict of the sidecar container.
        """
        volume_mounts = [
            {
                "name": "nvidia-install-dir-host",
                "mountPath": "/usr/local/nvidia/lib64",
            },
            {
                "name": "tcpx-socket",
                "mountPath": "/run/tcpx",
            },
        ]

        command = [
            "bash",
            "-c",
            'set -x; /tcpgpudmarxd/build/app/tcpgpudmarxd --gpu_nic_preset a3vm  \
                --gpu_shmem_type fd --uds_path /run/tcpx \
                --setup_param "--verbose 128 2 0" & \n\
            while [ ! -f /run/tcpx/terminated ]; do sleep 10; done;',
        ]

        return dict(
            name="tcpx-daemon",
            image="us-docker.pkg.dev/gce-ai-infra/gpudirect-tcpx/tcpgpudmarxd-dev:v2.0.11",
            securityContext={"privileged": True},
            command=command,
            env=[{"name": "LD_LIBRARY_PATH", "value": "/usr/local/nvidia/lib64"}],
            volumeMounts=volume_mounts,
            restartPolicy="Always",
        )

    def _build_main_container(self) -> Nested[Any]:
        """Builds the config for the container running the job.

        Returns:
            A nested dict corresponding to a k8s Container config.
        """
        cfg: A3MegaReplicatedJob.Config = self.config

        volume_mounts = [
            {"name": "shared-memory", "mountPath": "/dev/shm"},
            {"name": "tcpx-socket", "mountPath": "/run/tcpx"},
            {"name": "nvidia-install-dir-host", "mountPath": "/usr/local/nvidia/lib64"},
            {"name": "tcpx-nccl-plugin-volume", "mountPath": "/usr/local/tcpx"},
        ]

        env_vars: dict[str, str] = {}
        env_vars["DISTRIBUTED_COORDINATOR"] = f"{cfg.name}-job-0-0.{cfg.name}:8080"
        env_vars["NUM_PROCESSES"] = f"{cfg.accelerator.num_replicas}"

        default_xla_flags = [
            "--xla_gpu_enable_latency_hiding_scheduler=true",
            # Allows combining multiple all reduce into single all reduce.
            # "--xla_gpu_all_reduce_contiguous",
            # Increase combine threshold to 1GB for improved performance.
            # A3 and TCPX performs bad with smaller message sizes.
            "--xla_gpu_all_reduce_combine_threshold_bytes=1073741824",
            "--xla_gpu_all_gather_combine_threshold_bytes=1073741824",
            "--xla_gpu_reduce_scatter_combine_threshold_bytes=1073741824",
        ]
        env_vars["XLA_FLAGS"] = " ".join(default_xla_flags)

        env_vars.update(
            {
                # Ensure the TCPX libs get picked up
                "LD_LIBRARY_PATH": "/usr/local/tcpx/lib64:/usr/local/nvidia/lib64",
                # Set to 0 to encourage rail alignment.
                "NCCL_CROSS_NIC": "0",
                # TCPX only supports Ring algorithm.
                "NCCL_ALGO": "Ring",
                # TCPX only supports Simple protocol.
                "NCCL_PROTO": "Simple",
                "NCCL_DEBUG": "WARN",
                "NCCL_DEBUG_SUBSYS": "INIT,GRAPH,ENV,TUNING,NET,VERSION",
                # Enable GPU Direct RDMA when GPU and NIC are same PCI switch.
                "NCCL_NET_GDR_LEVEL": "PIX",
                # TCPX requires disabling PXN.
                "NCCL_P2P_PXN_LEVEL": "0",
                # The NCCL_GPU_DIRECTTCPX variables can not be tweaked.
                "NCCL_GPUDIRECTTCPX_FORCE_ACK": "0",
                "NCCL_GPUDIRECTTCPX_TX_COMPLETION_NANOSLEEP": "1000",
                "NCCL_GPUDIRECTTCPX_PROGRAM_FLOW_STEERING_WAIT_MICROS": "1000000",
                "NCCL_GPUDIRECTTCPX_TX_BINDINGS": (
                    "eth1:8-21,112-125;eth2:8-21,112-125;eth3:60-73,164-177;eth4:60-73,164-177"
                ),
                "NCCL_GPUDIRECTTCPX_RX_BINDINGS": (
                    "eth1:22-35,124-139;eth2:22-35,124-139;eth3:74-87,178-191;eth4:74-87,178-191"
                ),
                "NCCL_GPUDIRECTTCPX_SOCKET_IFNAME": "eth1,eth2,eth3,eth4",
                "NCCL_GPUDIRECTTCPX_CTRL_DEV": "eth0",
                "NCCL_GPUDIRECTTCPX_UNIX_CLIENT_PREFIX": "/run/tcpx",
                # Improves performance but can be tweaked.
                "NCCL_DYNAMIC_CHUNK_SIZE": "524288",
                "NCCL_P2P_NET_CHUNKSIZE": "524288",
                "NCCL_P2P_PCI_CHUNKSIZE": "524288",
                "NCCL_P2P_NVL_CHUNKSIZE": "1048576",
                # The number of sockets per thread improves performance.
                "NCCL_NSOCKS_PERTHREAD": "4",
                "NCCL_SOCKET_NTHREADS": "1",
                # Use the system NIC for NCCL control plane comms.
                "NCCL_SOCKET_IFNAME": "eth0",
                # TCPX is not compatible with NVLS.
                "NCCL_NVLS_ENABLE": "0",
                # The a3plus (mega) tuner config is needed to function properly
                "NCCL_TUNER_CONFIG_PATH": "/usr/local/nvidia/lib64/a3plus_tuner_config.textproto",
            }
        )

        # Override env vars with user provided env vars.
        env_vars.update(cfg.env_vars)
        # K8s expects each env variable to be a dict.
        k8s_env_vars = [{"name": name, "value": value} for name, value in env_vars.items()]
        k8s_env_vars.append(
            {
                "name": "PROCESS_ID",
                "valueFrom": {
                    "fieldRef": {
                        "fieldPath": (
                            "metadata.annotations['batch.kubernetes.io/job-completion-index']"
                        ),
                    }
                },
            },
        )

        user_cmd = cfg.command
        if user_cmd is None:
            raise ValueError("Command should not be None.")
        user_cmd += "; touch /run/tcpx/terminated"
        command = ["bash", "-c", user_cmd]

        return dict(
            name=cfg.name,
            image=self._bundler.id(cfg.name),
            ports=[
                dict(containerPort=8080),  # Port for MXLA coordinator.
            ],
            securityContext=dict(privileged=True),
            # TODO(markblee): Improve SIGTERM behavior for command.
            command=command,
            resources=dict(limits={"nvidia.com/gpu": "8"}),
            env=k8s_env_vars,
            volumeMounts=volume_mounts,
        )

    def _build_tcpx_nccl_plugin_init_container(self) -> Nested[Any]:
        """Builds a config for a single container."""
        volume_mounts = [
            {
                "name": "tcpx-nccl-plugin-volume",
                "mountPath": "/var/lib/tcpx",
            },
        ]
        command = ["bash", "-c", "/scripts/container_entry.sh install"]
        return dict(
            name="tcpx-nccl-plugin-installer",
            image=(
                "us-docker.pkg.dev/gce-ai-infra/gpudirect-tcpx/nccl-plugin-gpudirecttcpx-dev:v3.1.7"
            ),
            command=command,
            env=[{"name": "LD_LIBRARY_PATH", "value": "/usr/local/nvidia/lib64"}],
            volumeMounts=volume_mounts,
        )<|MERGE_RESOLUTION|>--- conflicted
+++ resolved
@@ -726,15 +726,9 @@
         ]
 
 
-<<<<<<< HEAD
-# TODO(markblee): Generalize this to support different GPU types without different classes.
-class A3ReplicatedJob(SingleReplicatedJob):
-    """Builds a replicated job spec for an A3 GPU job, to be used with JobSet API."""
-=======
 # TODO(samos123): Move duplicated logic between GPU and TPU ReplicatedJob to the BaseReplicatedJob.
 class GPUReplicatedJob(BaseReplicatedJob):
     """Builds a replicated job spec for an GPU job, to be used with JobSet API."""
->>>>>>> 9d1d4684
 
     Config = SingleReplicatedJob.Config
 
