--- conflicted
+++ resolved
@@ -50,7 +50,6 @@
 from jax._src.cudnn.fused_attention_stablehlo import check_compute_capability
 from jax.experimental import pallas as pl
 
-<<<<<<< HEAD
 from axlearn.common.attention_bias import (
     NEG_INF,
     BaseAttentionBias,
@@ -58,9 +57,6 @@
     MaskFnAttentionBias,
     split,
 )
-=======
-from axlearn.common.attention_bias import NEG_INF, MaskFn, MaskFnAttentionBias, split
->>>>>>> 9d1d4684
 from axlearn.common.flash_attention.common import BaseSingleStepDecoding
 from axlearn.common.flash_attention.gpu_attention import NoPopDict
 
@@ -285,7 +281,6 @@
     """Implements GPU FlashDecoding with GQA support."""
 
     @functools.partial(jax.jit, static_argnames=["self"])
-<<<<<<< HEAD
     def __call__(
         self,
         query: Tensor,
@@ -295,9 +290,6 @@
         prng_key: Optional[Tensor] = None,
     ) -> Tensor:
         """See `BaseFlashAttention.__call__`."""
-=======
-    def __call__(self, query, key, value, bias, prng_key=None):
->>>>>>> 9d1d4684
         del prng_key
         mask, explicit_bias = split(bias, MaskFnAttentionBias)
         if mask is None or mask.target_positions is None:
