# Copyright © 2024 Apple Inc.

"""Tests GKERunnerJob."""

# pylint: disable=no-self-use,protected-access
import contextlib
from collections.abc import Iterator, Sequence
from typing import Optional, Union, cast
from unittest import mock

import kubernetes as k8s
from absl import app, flags
from absl.testing import parameterized

from axlearn.cloud.common.bastion import BASTION_JOB_VERSION_ENV_VAR
from axlearn.cloud.gcp import bundler, node_pool_provisioner
<<<<<<< HEAD
from axlearn.cloud.gcp.job import GPUGKEJob
=======
from axlearn.cloud.gcp.job import TPUGKEJob
>>>>>>> 9d1d4684
from axlearn.cloud.gcp.jobs import gke_runner
from axlearn.cloud.gcp.jobs.bastion_vm_test import _mock_job
from axlearn.cloud.gcp.jobs.gke_runner import (
    JobType,
    _get_runner_or_exit,
    _infer_job_version,
    _infer_reservation,
)
from axlearn.cloud.gcp.jobs.launch import _prelaunch_flags
from axlearn.cloud.gcp.jobset_utils import BASTION_JOB_VERSION_LABEL, TPUReplicatedJob
from axlearn.cloud.gcp.node_pool import PRE_PROVISIONER_LABEL
from axlearn.cloud.gcp.test_utils import default_mock_settings, mock_gcp_settings


def _mock_replicated_jobs(reservations: Sequence[str], bastion_job_version: Optional[int] = None):
    job_version_label = (
        {"metadata": {"labels": {BASTION_JOB_VERSION_LABEL: str(bastion_job_version)}}}
        if bastion_job_version
        else {}
    )

    return [
        {
            "template": {
                "spec": {
                    "template": {
                        "spec": {
                            "nodeSelector": (
                                {"cloud.google.com/reservation-name": reservation}
                                if reservation != "spot"
                                else {"cloud.google.com/gke-spot": "true"}
                            )
                        },
                        **job_version_label,
                    },
                }
            }
        }
        for reservation in reservations
    ]


<<<<<<< HEAD
class GPUGKERunnerJobTest(parameterized.TestCase):
    """Tests GPUGKERunnerJob."""

    @contextlib.contextmanager
    def _job_config(
        self, *, command: str, **kwargs
    ) -> Iterator[tuple[gke_runner.GPUGKERunnerJob.Config, dict]]:
        mock_user = mock.patch("os.environ", {"USER": "test"})
        mock_settings = default_mock_settings()
        with (
            mock_user,
            mock_gcp_settings(
                [gke_runner.__name__, bundler.__name__, node_pool_provisioner.__name__],
                settings=mock_settings,
            ),
        ):
            fv = flags.FlagValues()
            gke_runner.GPUGKERunnerJob.define_flags(fv)
            for key, value in kwargs.items():
                if value is not None:
                    setattr(fv, key, value)
            fv.set_default("instance_type", "gpu-a3-highgpu-8g-256")
            fv.mark_as_parsed()
            yield gke_runner.GPUGKERunnerJob.from_flags(fv, command=command), mock_settings

    @parameterized.product(
        name=[None, "test-name"],
        cluster=[None, "test-cluster"],
        gcsfuse_mount_spec=[None, ["gcs_path=my-test-path"]],
    )
    def test_from_flags(self, name, cluster, gcsfuse_mount_spec):
        with self._job_config(
            command="test-command",
            name=name,
            cluster=cluster,
            gcsfuse_mount_spec=gcsfuse_mount_spec,
        ) as (cfg, mock_settings):
            if name:
                self.assertEqual(cfg.name, name)
            else:
                self.assertIsNotNone(cfg.name)
            self.assertEqual(cfg.cluster, cluster or mock_settings["gke_cluster"])
            self.assertEqual(cfg.inner.builder.name, cfg.name)
            self.assertEqual(cfg.inner.builder.command, "test-command")
            if gcsfuse_mount_spec:
                fuse = cast(GPUGKEJob.Config, cfg.inner).builder.gcsfuse_mount
                self.assertEqual(fuse.gcs_path, "my-test-path")

    @parameterized.product(
        status=[
            gke_runner.GKERunnerJob.Status.FAILED,
            gke_runner.GKERunnerJob.Status.SUCCEEDED,
            gke_runner.GKERunnerJob.Status.COMPLETED,
        ],
    )
    def test_exit(self, status):
        with self._job_config(
            command="",
            name="test-name",
            cluster="test-cluster",
        ) as (cfg, _):
            cfg.bundler.set(image="test")
            job: gke_runner.GPUGKERunnerJob = cfg.instantiate()

            mock_job = mock.patch.multiple(
                job, _get_status=mock.Mock(return_value=status), _delete=mock.DEFAULT
            )

            with mock_job:
                job._execute()

    def test_delete(self):
        with self._job_config(command="", name="test-name", cluster="test-cluster") as (cfg, _):
            cfg.bundler.set(image="test")

            job: gke_runner.GPUGKERunnerJob = cfg.set(status_interval_seconds=0).instantiate()

            mock_job = mock.patch.multiple(
                job,
                _inner=mock.DEFAULT,
                _pre_provisioner=mock.DEFAULT,
            )

            with mock_job:
                job._delete()
                job._inner._delete.assert_called()  # pytype: disable=attribute-error

    def test_start(self):
        with self._job_config(
            command="",
            name="test-name",
            cluster="test-cluster",
        ) as (
            cfg,
            _,
        ):
            cfg.bundler.set(image="test")

            job: gke_runner.GPUGKERunnerJob = cfg.set(status_interval_seconds=0).instantiate()

            mock_job = mock.patch.multiple(
                job,
                _get_status=mock.Mock(
                    side_effect=[
                        gke_runner.GKERunnerJob.Status.NOT_STARTED,
                        gke_runner.GKERunnerJob.Status.COMPLETED,
                    ]
                ),
                _get_job_credentials=mock.DEFAULT,
                _delete=mock.DEFAULT,
                _inner=mock.DEFAULT,
                _pre_provisioner=mock.DEFAULT,
            )

            with mock_job:
                job._execute()
                job._inner.execute.assert_called()  # pytype: disable=attribute-error


=======
>>>>>>> 9d1d4684
class TPUGKERunnerJobTest(parameterized.TestCase):
    """Tests TPUGKERunnerJob."""

    @contextlib.contextmanager
    def _job_config(
        self,
        *,
        name: str,
        command: str,
        env_vars: Optional[dict] = None,
        **kwargs,
    ) -> Iterator[tuple[gke_runner.TPUGKERunnerJob.Config, dict]]:
        mock_user = mock.patch("os.environ", {"USER": "test"})
        mock_settings = default_mock_settings()
        with (
            mock_user,
            mock_gcp_settings(
                [gke_runner.__name__, bundler.__name__, node_pool_provisioner.__name__],
                mock_settings,
            ),
        ):
            fv = flags.FlagValues()
            gke_runner.TPUGKERunnerJob.define_flags(fv)
            # Set `name` as a default; since implementations typically use `generate_job_name`, we
            # want to exercise the case that the default value of name is not overridden.
            fv.set_default("name", name)
            for key, value in kwargs.items():
                if value is not None:
                    setattr(fv, key, value)
            if env_vars:
                fv.env = [f"{k}:{v}" for k, v in env_vars.items()]
            fv.set_default("instance_type", "tpu-v4-8")
            fv.mark_as_parsed()
            yield gke_runner.TPUGKERunnerJob.from_flags(fv, command=command), mock_settings

    @parameterized.product(
        name=[None, "test-name"],
        cluster=[None, "test-cluster"],
        enable_pre_provisioner=[None, False, True],
        gcsfuse_mount_spec=[None, ["gcs_path=my-test-path"]],
        env_vars=[None, {"test": "123"}],
    )
    def test_from_flags(self, name, cluster, enable_pre_provisioner, gcsfuse_mount_spec, env_vars):
        with self._job_config(
            command="test-command",
            name=name,
            cluster=cluster,
            enable_pre_provisioner=enable_pre_provisioner,
            gcsfuse_mount_spec=gcsfuse_mount_spec,
            env_vars=env_vars,
        ) as (cfg, mock_settings):
            if name:
                self.assertEqual(cfg.name, name)
            else:
                self.assertIsNotNone(cfg.name)
            self.assertEqual(cfg.cluster, cluster or mock_settings["gke_cluster"])
            self.assertEqual(cfg.enable_pre_provisioner, enable_pre_provisioner)
            builder_cfg: TPUReplicatedJob.Config = cfg.inner.builder
            self.assertIsInstance(builder_cfg, TPUReplicatedJob.Config)
            self.assertEqual(builder_cfg.name, cfg.name)
            self.assertEqual(builder_cfg.output_dir, cfg.output_dir)
            self.assertIn(cfg.name, cfg.output_dir)
            if gcsfuse_mount_spec:
                fuse = builder_cfg.gcsfuse_mount
                self.assertEqual(fuse.gcs_path, "my-test-path")

            # Test that TPU defaults are set.
            self.assertIn("TPU_TYPE", builder_cfg.env_vars)
            if env_vars is not None:
                for k, v in env_vars.items():
                    self.assertEqual(builder_cfg.env_vars[k], v)

            # Should be instantiable.
            cfg.bundler.image = "FAKE"
            runner: gke_runner.TPUGKERunnerJob = cfg.instantiate()

            # Inner should have consistent configs.
            final_config = runner.config
            inner_config = runner._inner.config
            for key, value in final_config.items():
                if (
                    key not in ("klass", "bundler", "service_account")
                    and key in inner_config.keys()
                ):
                    self.assertEqual(value, getattr(inner_config, key), msg=key)

    def test_default_name(self):
        """Tests that default name works even when env doesn't contain USER."""
        # Mock settings but not the env.
        with (
            mock_gcp_settings(
                [gke_runner.__name__, bundler.__name__, node_pool_provisioner.__name__],
                default_mock_settings(),
            ),
        ):
            fv = flags.FlagValues()
            gke_runner.TPUGKERunnerJob.define_flags(fv)
            fv.mark_as_parsed()
            gke_runner.TPUGKERunnerJob.set_defaults(fv)
            self.assertIsNotNone(fv["name"].default)

    @parameterized.product(
        status=[
            gke_runner.GKERunnerJob.Status.FAILED,
            gke_runner.GKERunnerJob.Status.SUCCEEDED,
            gke_runner.GKERunnerJob.Status.COMPLETED,
        ],
        enable_pre_provisioner=[None, False, True],
    )
    def test_exit(self, status, enable_pre_provisioner):
        with self._job_config(
            command="",
            name="test-name",
            cluster="test-cluster",
            enable_pre_provisioner=enable_pre_provisioner,
        ) as (cfg, _):
            cfg.bundler.set(image="test")
            job: gke_runner.TPUGKERunnerJob = cfg.instantiate()

            mock_job = mock.patch.multiple(
                job, _get_status=mock.Mock(return_value=status), _delete=mock.DEFAULT
            )

            with mock_job:
                job._execute()

    @parameterized.parameters(
        dict(
            status=dict(replicatedJobs=_mock_replicated_jobs(["test-reservation"])),
            expected="test-reservation",
        ),
        dict(
            status=dict(replicatedJobs=_mock_replicated_jobs(["spot"])),
            expected=None,
        ),
        dict(
            status=dict(replicatedJobs=_mock_replicated_jobs(["spot", "test-reservation"])),
            expected="test-reservation",
        ),
        dict(
            status=dict(replicatedJobs=[{"template": {}}]),
            expected=None,
        ),
    )
    def test_infer_reservation(self, status: dict, expected: Optional[str] = None):
        self.assertEqual(expected, _infer_reservation(status))

    @parameterized.parameters(
        dict(
            status=dict(
                replicatedJobs=_mock_replicated_jobs(["test-reservation"], bastion_job_version=None)
            ),
            expected=None,
        ),
        dict(
            status=dict(
                replicatedJobs=_mock_replicated_jobs(["test-reservation"], bastion_job_version=1)
            ),
            expected=1,
        ),
        dict(
            status=dict(replicatedJobs=_mock_replicated_jobs(["test-reservation"])),
            expected=None,
        ),
    )
    def test_infer_job_version(self, status: dict, expected: Optional[str] = None):
        self.assertEqual(expected, _infer_job_version(status))

    @parameterized.product(
        (
            # Conditions is set, so we use it.
            dict(
                tier=None,
                job_version=None,
                status=dict(
                    conditions=[
                        dict(type="COMPLETED", status="TRUE"),
                    ]
                ),
                spec=None,
                num_slices=1,
                expected=gke_runner.GKERunnerJob.Status.COMPLETED,
            ),
            # Ignore conditions with status.lower() != "true".
            dict(
                tier=None,
                job_version=None,
                status=dict(
                    conditions=[
                        dict(type="COMPLETED", status="FALSE"),
                        dict(type="FAILED", status="TRUE"),
                    ]
                ),
                spec=None,
                num_slices=1,
                expected=gke_runner.GKERunnerJob.Status.FAILED,
            ),
            # Missing conditions entirely, fallback to child job statuses.
            dict(
                tier=None,
                job_version=None,
                status=dict(
                    replicatedJobsStatus=[
                        dict(failed=0, ready=1, succeeded=0),
                    ],
                ),
                spec=None,
                num_slices=1,
                expected=gke_runner.GKERunnerJob.Status.READY,
            ),
            # Missing conditions entirely, fallback to child job statuses.
            # Ignore conditions with status.lower() != "true".
            dict(
                tier=None,
                job_version=None,
                status=dict(
                    conditions=[dict(type="COMPLETED", status="FALSE")],
                    replicatedJobsStatus=[
                        dict(failed=0, ready=1, succeeded=0),
                    ],
                ),
                spec=None,
                num_slices=1,
                expected=gke_runner.GKERunnerJob.Status.READY,
            ),
            # At least one job failed. We go to PENDING until conditions is set,
            # or until replicated job statuses change.
            dict(
                tier=None,
                job_version=None,
                status=dict(
                    replicatedJobsStatus=[
                        dict(failed=1, ready=1, succeeded=0),
                    ],
                ),
                spec=None,
                num_slices=2,
                expected=gke_runner.GKERunnerJob.Status.PENDING,
            ),
            # At least one job failed without conditions, and tier does not match.
            dict(
                tier="0",
                job_version=None,
                status=dict(
                    replicatedJobsStatus=[
                        dict(failed=1, ready=1, succeeded=0),
                    ],
                ),
                spec=None,
                num_slices=2,
                expected=gke_runner.GKERunnerJob.Status.RESCHEDULED,
            ),
            # Number of replicated job statuses do not match slices.
            dict(
                tier=None,
                job_version=None,
                status=dict(
                    replicatedJobsStatus=[
                        dict(failed=0, ready=1, succeeded=0),
                    ],
                ),
                spec=None,
                num_slices=2,
                expected=gke_runner.GKERunnerJob.Status.UNKNOWN,
            ),
            # All replicated jobs succeeded. No need to wait for jobset conditions.
            dict(
                tier=None,
                job_version=None,
                status=dict(
                    replicatedJobsStatus=[
                        dict(failed=0, ready=0, succeeded=2),
                    ],
                ),
                spec=None,
                num_slices=2,
                expected=gke_runner.GKERunnerJob.Status.SUCCEEDED,
            ),
            # Ignore active and missing statuses.
            dict(
                tier=None,
                job_version=None,
                status=dict(
                    replicatedJobsStatus=[
                        dict(active=1, ready=1),
                    ],
                ),
                spec=None,
                num_slices=1,
                expected=gke_runner.GKERunnerJob.Status.READY,
            ),
            # Missing jobset is reported as "not started".
            dict(
                tier=None,
                job_version=None,
                status=k8s.client.exceptions.ApiException(status=404),
                spec=None,
                num_slices=1,
                expected=gke_runner.GKERunnerJob.Status.NOT_STARTED,
            ),
            # All statuses are 0.
            dict(
                tier=None,
                job_version=None,
                status=dict(
                    replicatedJobsStatus=[
                        dict(failed=0, ready=0, succeeded=0),
                    ],
                ),
                spec=None,
                num_slices=2,
                expected=gke_runner.GKERunnerJob.Status.PENDING,
            ),
            # All statuses are 0 and tiers do not match (thus will be recreated).
            dict(
                tier="0",
                job_version=None,
                status=dict(
                    replicatedJobsStatus=[
                        dict(failed=0, ready=0, succeeded=0),
                    ],
                ),
                spec=None,
                num_slices=2,
                expected=gke_runner.GKERunnerJob.Status.RESCHEDULED,
            ),
            # Jobset reservation and bastion tier do not match.
            dict(
                tier="1",
                job_version=None,
                status={},
                spec=dict(replicatedJobs=_mock_replicated_jobs(["test-reservation"])),
                num_slices=2,
                expected=gke_runner.GKERunnerJob.Status.RESCHEDULED,
            ),
            # Jobset reservation and bastion tier do not match.
            dict(
                tier="1",
                job_version=None,
                status={},
                spec=dict(replicatedJobs=_mock_replicated_jobs(["spot", "test-reservation"])),
                num_slices=2,
                expected=gke_runner.GKERunnerJob.Status.RESCHEDULED,
            ),
            # Jobset reservation and bastion tier do not match.
            # In this case, we allow the job to keep running.
            dict(
                tier="0",
                job_version=None,
                status=dict(
                    replicatedJobsStatus=[
                        dict(active=2, ready=2),
                    ],
                ),
                spec=dict(replicatedJobs=_mock_replicated_jobs(["spot"])),
                num_slices=2,
                expected=gke_runner.GKERunnerJob.Status.READY,
            ),
            # Missing reservation / invalid spec will be treated as spot.
            dict(
                tier="0",
                job_version=None,
                status=dict(
                    replicatedJobsStatus=[
                        dict(active=2, ready=2),
                    ],
                ),
                spec=dict(replicatedJobs=[{"template": {}}]),
                num_slices=2,
                expected=gke_runner.GKERunnerJob.Status.READY,
            ),
            # Job version has increased from None.
            dict(
                tier="0",
                job_version=1,
                status=dict(
                    replicatedJobsStatus=[
                        dict(active=1, ready=1),
                    ],
                ),
                spec=dict(replicatedJobs=_mock_replicated_jobs(["test-reservation"], None)),
                num_slices=1,
                expected=gke_runner.GKERunnerJob.Status.UPDATING,
            ),
            # Job version has increased from a non-None number.
            dict(
                tier="0",
                job_version=4,
                status=dict(
                    replicatedJobsStatus=[
                        dict(active=1, ready=1),
                    ],
                ),
                spec=dict(replicatedJobs=_mock_replicated_jobs(["test-reservation"], 3)),
                num_slices=1,
                expected=gke_runner.GKERunnerJob.Status.UPDATING,
            ),
            # Job version has decreased, in which case, no update.
            dict(
                tier="0",
                job_version=1,
                status=dict(
                    replicatedJobsStatus=[
                        dict(active=1, ready=1),
                    ],
                ),
                spec=dict(replicatedJobs=_mock_replicated_jobs(["test-reservation"], 2)),
                num_slices=1,
                expected=gke_runner.GKERunnerJob.Status.READY,
            ),
            # Job version is set to None, in which case, no update.
            dict(
                tier="0",
                job_version=None,
                status=dict(
                    replicatedJobsStatus=[
                        dict(active=1, ready=1),
                    ],
                ),
                spec=dict(replicatedJobs=_mock_replicated_jobs(["test-reservation"], 2)),
                num_slices=1,
                expected=gke_runner.GKERunnerJob.Status.READY,
            ),
        ),
        enable_pre_provisioner=(None, False, True),
    )
    def test_get_status(
        self,
        status: dict,
        num_slices: int,
        expected: gke_runner.GKERunnerJob.Status,
        tier: str,
        job_version: Optional[int],
        spec: dict,
        enable_pre_provisioner: Optional[bool] = None,
    ):
        with self._job_config(
            command="test-command",
            name="test-name",
            cluster="test-cluster",
            enable_pre_provisioner=enable_pre_provisioner,
            num_replicas=num_slices,
        ) as (cfg, _):
            cfg.bundler.set(image="test")
            job: gke_runner.TPUGKERunnerJob = cfg.instantiate()

            if isinstance(status, Exception):
                mock_get_status = mock.Mock(side_effect=status)
            else:
                mock_get_status = mock.Mock(return_value=dict(status=status, spec=spec))

            with (
                mock.patch.dict(
                    "os.environ", {"BASTION_TIER": tier, BASTION_JOB_VERSION_ENV_VAR: job_version}
                ),
                mock.patch(
                    "kubernetes.client.CustomObjectsApi",
                    return_value=mock.Mock(get_namespaced_custom_object_status=mock_get_status),
                ),
            ):
                self.assertEqual(expected, job._get_status())

    @parameterized.parameters(
        # Don't need to reschedule if no node-pool exists.
        dict(node_pool_by_provisioner={}, expect_delete_count=0),
        # Test a case when tier=0 matches reservation.
        dict(
            node_pool_by_provisioner={
                "test-name": [
                    {
                        "name": "pool0",
                        "config": {
                            "reservationAffinity": {
                                "key": "compute.googleapis.com/reservation-name",
                                "values": ["test-reservation"],
                            },
                            "labels": {"provisioner-nodepool-id": "test-name"},
                        },
                    }
                ]
            },
            tier=0,
            expect_delete_count=0,
            enable_pre_provisioner=False,
        ),
        # Test a case when tier=1 matches spot.
        dict(
            node_pool_by_provisioner={
                "test-name": [
                    {
                        "name": "pool0",
                        "config": {
                            "taints": [
                                {
                                    "key": "cloud.google.com/gke-spot",
                                    "value": "true",
                                    "effect": "NO_SCHEDULE",
                                }
                            ],
                            "labels": {"provisioner-nodepool-id": "test-name"},
                        },
                    }
                ]
            },
            tier=1,
            expect_delete_count=0,
            enable_pre_provisioner=False,
        ),
        # Tier=0 doesn't match spot, and delete goes through the first time.
        dict(
            node_pool_by_provisioner={
                "test-name": [
                    {
                        "name": "pool0",
                        "config": {
                            "taints": [
                                {
                                    "key": "cloud.google.com/gke-spot",
                                    "value": "true",
                                    "effect": "NO_SCHEDULE",
                                }
                            ],
                            "labels": {"provisioner-nodepool-id": "test-name"},
                        },
                    }
                ]
            },
            tier=0,
            expect_delete_count=1,
            enable_pre_provisioner=False,
        ),
        # Tier=1 doesn't match reservation, and delete goes through the first time.
        dict(
            node_pool_by_provisioner={
                "test-name": [
                    {
                        "name": "pool0",
                        "config": {
                            "reservationAffinity": {
                                "key": "compute.googleapis.com/reservation-name",
                                "values": ["test-reservation"],
                            },
                            "labels": {"provisioner-nodepool-id": "test-name"},
                        },
                    }
                ]
            },
            tier=1,
            expect_delete_count=1,
            enable_pre_provisioner=False,
        ),
        # Don't need to reschedule if no node-pool exists.
        dict(node_pool_by_provisioner={}, expect_delete_count=0, enable_pre_provisioner=True),
        # Test a case when tier=0 matches reservation.
        dict(
            node_pool_by_provisioner={
                "test-name": [
                    {
                        "name": "pool0",
                        "config": {
                            "reservationAffinity": {
                                "key": "compute.googleapis.com/reservation-name",
                                "values": ["test-reservation"],
                            },
                            "labels": {PRE_PROVISIONER_LABEL: "test-name"},
                        },
                    }
                ]
            },
            tier=0,
            expect_delete_count=0,
            enable_pre_provisioner=True,
        ),
        # Test a case when tier=1 matches spot.
        dict(
            node_pool_by_provisioner={
                "test-name": [
                    {
                        "name": "pool0",
                        "config": {
                            "taints": [
                                {
                                    "key": "cloud.google.com/gke-spot",
                                    "value": "true",
                                    "effect": "NO_SCHEDULE",
                                }
                            ],
                            "labels": {PRE_PROVISIONER_LABEL: "test-name"},
                        },
                    }
                ]
            },
            tier=1,
            expect_delete_count=0,
            enable_pre_provisioner=True,
        ),
        # Tier=0 doesn't match spot, and delete goes through the first time.
        dict(
            node_pool_by_provisioner={
                "test-name": [
                    {
                        "name": "pool0",
                        "config": {
                            "taints": [
                                {
                                    "key": "cloud.google.com/gke-spot",
                                    "value": "true",
                                    "effect": "NO_SCHEDULE",
                                }
                            ],
                            "labels": {PRE_PROVISIONER_LABEL: "test-name"},
                        },
                    }
                ]
            },
            tier=0,
            expect_delete_count=1,
            enable_pre_provisioner=True,
        ),
        # Tier=1 doesn't match reservation, and delete goes through the first time.
        dict(
            node_pool_by_provisioner={
                "test-name": [
                    {
                        "name": "pool0",
                        "config": {
                            "reservationAffinity": {
                                "key": "compute.googleapis.com/reservation-name",
                                "values": ["test-reservation"],
                            },
                            "labels": {PRE_PROVISIONER_LABEL: "test-name"},
                        },
                    }
                ]
            },
            tier=1,
            expect_delete_count=1,
            enable_pre_provisioner=True,
        ),
    )
    def test_reschedule(
        self,
        node_pool_by_provisioner,
        expect_delete_count,
        tier=None,
        enable_pre_provisioner=False,
    ):
        with self._job_config(
            command="test-command",
            name="test-name",
            cluster="test-cluster",
            enable_pre_provisioner=enable_pre_provisioner,
        ) as (cfg, _):
            cfg.bundler.set(image="test")
            # Node pool test cases assume "test-name".
            self.assertEqual("test-name", cfg.name)

            job: gke_runner.TPUGKERunnerJob = cfg.set(status_interval_seconds=0).instantiate()

            mock_job = mock.patch.multiple(
                job,
                _get_status=mock.Mock(
                    side_effect=[
                        gke_runner.GKERunnerJob.Status.RESCHEDULED,
                        gke_runner.GKERunnerJob.Status.COMPLETED,
                    ]
                ),
                _get_job_credentials=mock.DEFAULT,
                _delete=mock.DEFAULT,
                _inner=mock.DEFAULT,
                _pre_provisioner=mock.DEFAULT,
            )
            mock_list_node_pools_by_label_key = mock.Mock(return_value=node_pool_by_provisioner)
            mock_delete_node_pools = mock.Mock()
            mock_node_pool = mock.patch.multiple(
                gke_runner.__name__,
                delete_node_pools=mock_delete_node_pools,
                list_node_pools_by_label_key=mock_list_node_pools_by_label_key,
            )
            mock_env = mock.patch("os.environ", {"BASTION_TIER": tier} if tier is not None else {})
            with mock_env, mock_job, mock_node_pool:
                job._reschedule()

                self.assertEqual(expect_delete_count, mock_delete_node_pools.call_count)

                # Jobset should always be deleted.
                job._inner._delete.assert_called()  # pytype: disable=attribute-error

    @parameterized.parameters(None, False, True)
    def test_delete(self, enable_pre_provisioner):
        with self._job_config(
            name="test-name",
            command="",
            cluster="test-cluster",
            enable_pre_provisioner=enable_pre_provisioner,
        ) as (cfg, _):
            cfg.bundler.set(image="test")
            job: gke_runner.TPUGKERunnerJob = cfg.set(status_interval_seconds=0).instantiate()

            mock_job = mock.patch.multiple(
                job,
                _inner=mock.DEFAULT,
                _pre_provisioner=mock.DEFAULT,
            )

            with mock_job:
                job._delete()

                job._inner._delete.assert_called()  # pytype: disable=attribute-error

                if enable_pre_provisioner:
                    # pytype: disable=attribute-error
                    job._pre_provisioner.delete_for.assert_called()
                    # pytype: enable=attribute-error

    @parameterized.parameters(None, False, True)
    def test_start(self, enable_pre_provisioner):
        with self._job_config(
            command="test-command",
            name="test-name",
            cluster="test-cluster",
            enable_pre_provisioner=enable_pre_provisioner,
        ) as (cfg, _):
            cfg.bundler.set(image="test")
            job: gke_runner.TPUGKERunnerJob = cfg.set(status_interval_seconds=0).instantiate()

            mock_job = mock.patch.multiple(
                job,
                _get_status=mock.Mock(
                    side_effect=[
                        gke_runner.GKERunnerJob.Status.NOT_STARTED,
                        gke_runner.GKERunnerJob.Status.COMPLETED,
                    ]
                ),
                _get_job_credentials=mock.DEFAULT,
                _delete=mock.DEFAULT,
                _inner=mock.DEFAULT,
                _pre_provisioner=mock.DEFAULT,
            )

            with mock_job:
                job._execute()

                if enable_pre_provisioner:
                    # pytype: disable=attribute-error
                    job._pre_provisioner.create_for.assert_called()
                    # pytype: enable=attribute-error

                job._inner.execute.assert_called()  # pytype: disable=attribute-error

    @parameterized.parameters(None, False, True)
    def test_update(self, enable_pre_provisioner):
        with self._job_config(
            command="test-command",
            name="test-name",
            cluster="test-cluster",
            enable_pre_provisioner=enable_pre_provisioner,
        ) as (cfg, _):
            cfg.bundler.set(image="test")

            job: gke_runner.TPUGKERunnerJob = cfg.set(status_interval_seconds=0).instantiate()

            mock_job = mock.patch.multiple(
                job,
                _get_status=mock.Mock(
                    side_effect=[
                        gke_runner.GKERunnerJob.Status.UPDATING,
                        gke_runner.GKERunnerJob.Status.COMPLETED,
                    ]
                ),
                _get_job_credentials=mock.DEFAULT,
                _delete=mock.DEFAULT,
                _inner=mock.DEFAULT,
                _pre_provisioner=mock.DEFAULT,
            )

            with mock_job:
                job._execute()

                # pytype: disable=attribute-error
                job._pre_provisioner.delete_for.assert_not_called()
                job._inner._delete.assert_called()
                # pytype: enable=attribute-error

    def test_name_alias(self):
        with (
            mock_gcp_settings(
                [gke_runner.__name__, bundler.__name__, node_pool_provisioner.__name__],
                default_mock_settings(),
            ),
        ):
            fv = flags.FlagValues()
            gke_runner.TPUGKERunnerJob.define_flags(fv)
            fv.mark_as_parsed()
            self.assertIsNone(fv.name)
            self.assertIsNone(fv["name"].default)
            flags.DEFINE_alias("alias_name", "name", flag_values=fv)
            fv.set_default("alias_name", "test-name")
            gke_runner.TPUGKERunnerJob.set_defaults(fv)
            self.assertEqual(fv.name, fv.alias_name)
            self.assertEqual(fv["name"].default, fv.alias_name)


class FlinkGKERunnerJobTest(parameterized.TestCase):
    @contextlib.contextmanager
    def _job_config(
        self,
        *,
        command: str,
        **kwargs,
    ) -> Iterator[tuple[gke_runner.GPUGKERunnerJob.Config, dict]]:
        mock_user = mock.patch("os.environ", {"USER": "test"})
        mock_settings = default_mock_settings()
        with (
            mock_user,
            mock_gcp_settings(
                [gke_runner.__name__, bundler.__name__, node_pool_provisioner.__name__],
                mock_settings,
            ),
        ):
            fv = flags.FlagValues()
            gke_runner.GPUGKERunnerJob.define_flags(fv)
            for key, value in kwargs.items():
                if value is not None:
                    setattr(fv, key, value)
            fv.mark_as_parsed()
            yield gke_runner.FlinkGKERunnerJob.from_flags(fv, command=command), mock_settings

    @parameterized.product(
        (
            # SUCCEEDED
            dict(
                status={
                    "status": {
                        "conditions": [
                            {
                                "type": "Complete",
                                "status": "True",
                            }
                        ],
                    }
                },
                expected=gke_runner.GKERunnerJob.Status.SUCCEEDED,
            ),
            # FAILED, an exception will be raised and GKE runner will retry
            dict(
                status={
                    "status": {
                        "conditions": [
                            {
                                "type": "Failed",
                                "status": "True",
                            }
                        ],
                    }
                },
                expected=RuntimeError(
                    "Beam execution failed, it's up to the GKE runner to decide whether to retry."
                ),
            ),
            # PENDING
            dict(
                status={"status": {"active": 0, "succeeded": 0, "failed": 0}},
                expected=gke_runner.GKERunnerJob.Status.PENDING,
            ),
            # READY
            dict(
                status={"status": {"active": 1, "succeeded": 0, "failed": 0}},
                expected=gke_runner.GKERunnerJob.Status.READY,
            ),
            # Both succeeded and failed, UNKNOWN
            dict(
                status={"status": {"active": 0, "succeeded": 1, "failed": 1}},
                expected=gke_runner.GKERunnerJob.Status.UNKNOWN,
            ),
            # NOT_STARTED
            dict(
                status=k8s.client.exceptions.ApiException(status=404),
                expected=gke_runner.GKERunnerJob.Status.NOT_STARTED,
            ),
            # Permission error
            dict(
                status=k8s.client.exceptions.ApiException(status=403),
                expected=k8s.client.exceptions.ApiException(status=403),
            ),
        )
    )
    def test_get_status(
        self,
        status: dict,
        expected: gke_runner.GKERunnerJob.Status,
    ):
        with self._job_config(
            command="test-command",
            name="test-name",
            cluster="test-cluster",
            instance_type="v5p-8",
        ) as (cfg, _):
            cfg.bundler.set(image="test")
            job: gke_runner.FlinkGKERunnerJob = cfg.instantiate()

            if isinstance(status, Exception):
                mock_get_status = mock.Mock(side_effect=status)
            else:
                mock_get_status = mock.Mock(return_value=status)

            with (
                mock.patch(
                    "kubernetes.client.CustomObjectsApi",
                    return_value=mock.Mock(get_namespaced_custom_object_status=mock_get_status),
                ),
            ):
                if isinstance(expected, Exception):
                    with self.assertRaises(Exception) as context:
                        job._get_status()
                    self.assertEqual(str(expected), str(context.exception))
                else:
                    self.assertEqual(expected, job._get_status())


class MainTest(parameterized.TestCase):
    """Tests CLI entrypoint."""

    def setUp(self):
        self.fv = flags.FlagValues()
        _prelaunch_flags(fv=self.fv)
        self.fv.mark_as_parsed()

    @parameterized.parameters(
        dict(instance_type="tpu", expected=gke_runner.TPUGKERunnerJob),
        dict(instance_type="tpu-v4-8", expected=gke_runner.TPUGKERunnerJob),
        dict(instance_type="gpu-a3-highgpu-8g-256", expected=gke_runner.GKERunnerJob),
        dict(instance_type="gpu", expected=app.UsageError("instance_type")),
    )
    def test_get_runner_or_exit(self, instance_type: str, expected: Union[Exception, type]):
        if isinstance(expected, Exception):
            with self.assertRaisesRegex(type(expected), str(expected)):
                _get_runner_or_exit(instance_type, flag_values=self.fv)
        else:
<<<<<<< HEAD
            self.assertEqual(expected, _get_runner_or_exit(instance_type, flag_values=self.fv))

    def test_get_runner_or_exit_with_job_type(self):
        self.fv.set_default("job_type", JobType.FLINK.value)
        self.assertEqual(gke_runner.FlinkGKERunnerJob, _get_runner_or_exit("", flag_values=self.fv))
=======
            actual_runner = _get_runner_or_exit(instance_type)
            # For GPU cases, check that it is a subclass of GKERunnerJob.
            if instance_type.startswith("gpu-"):
                self.assertTrue(issubclass(actual_runner, expected))
            else:
                self.assertEqual(expected, actual_runner)
>>>>>>> 9d1d4684

    @parameterized.product(
        [
            dict(runner=gke_runner.TPUGKERunnerJob, instance_type="tpu-v4-8"),
            dict(runner=gke_runner.GKERunnerJob, instance_type="gpu-a3-highgpu-8g-256"),
        ],
        action=["start", "stop", "update"],
    )
    def test_load_kube_config(self, action, runner, instance_type):
        # load_kube_config should only be called if using gke action.
        mock_settings = {
            "project": "settings-project",
            "zone": "settings-zone",
            "gke_cluster": "settings-cluster",
        }
        mock_job = _mock_job(
            runner,
            bundler_kwargs={},
            settings_kwargs=mock_settings,
        )
        mock_utils = mock.patch.multiple(
            gke_runner.__name__,
            load_kube_config=mock.DEFAULT,
            delete_k8s_jobset=mock.DEFAULT,
            list_node_pools_by_label_key=mock.DEFAULT,
        )
        with mock_gcp_settings(gke_runner.__name__, mock_settings), mock_job, mock_utils as m:
            fv = flags.FlagValues()
            gke_runner.TPUGKERunnerJob.define_flags(fv)
            _prelaunch_flags(fv=fv)
            fv.set_default("name", "test")
            fv.set_default("instance_type", instance_type)
            fv.mark_as_parsed()
            gke_runner.main(["cli", action, "test_command"], flag_values=fv)
            call_kwargs = m["load_kube_config"].call_args[1]
            self.assertEqual("settings-project", call_kwargs["project"])
            self.assertEqual("settings-zone", call_kwargs["zone"])
            self.assertEqual("settings-cluster", call_kwargs["cluster"])

    @parameterized.parameters(
        # Node pools for test-job-0 exists.
        dict(
            node_pool_by_provisioner={
                "test-job-0": [
                    {
                        "name": "pool0",
                        "config": {"labels": {PRE_PROVISIONER_LABEL: "test-job-0"}},
                    },
                    {
                        "name": "pool1",
                        "config": {"labels": {PRE_PROVISIONER_LABEL: "test-job-0"}},
                    },
                ]
            },
            expect_delete_np_count=2,
        ),
        # No node pools for test-job-0.
        dict(
            node_pool_by_provisioner={
                "test-job-1": [
                    {
                        "name": "pool0",
                        "config": {"labels": {PRE_PROVISIONER_LABEL: "test-job-1"}},
                    },
                    {
                        "name": "pool1",
                        "config": {"labels": {PRE_PROVISIONER_LABEL: "test-job-1"}},
                    },
                ]
            },
            expect_delete_np_count=0,
        ),
    )
    def test_stop(self, node_pool_by_provisioner, expect_delete_np_count):
        mock_job = _mock_job(
            gke_runner.TPUGKERunnerJob,
            bundler_kwargs={},
            settings_kwargs={},
        )
        mock_settings = {
            "project": "settings-project",
            "zone": "settings-zone",
            "gke_cluster": "settings-cluster",
        }

        mock_utils = mock.patch.multiple(
            gke_runner.__name__,
            load_kube_config=mock.DEFAULT,
            delete_k8s_jobset=mock.DEFAULT,
            list_node_pools_by_label_key=mock.Mock(return_value=node_pool_by_provisioner),
            delete_node_pools=mock.DEFAULT,
        )
        with mock_gcp_settings(gke_runner.__name__, mock_settings), mock_job, mock_utils:
            fv = flags.FlagValues()
            gke_runner.TPUGKERunnerJob.define_flags(fv)
            fv.set_default("name", "test-job-0")
            fv.mark_as_parsed()
            gke_runner.main(["cli", "stop"], flag_values=fv)

            # pytype: disable=attribute-error
            gke_runner.delete_k8s_jobset.assert_called()
            gke_runner.delete_node_pools.assert_called()
            self.assertEqual(
                expect_delete_np_count,
                len(gke_runner.delete_node_pools.call_args.args[0]),
            )
            # pytype: enable=attribute-error<|MERGE_RESOLUTION|>--- conflicted
+++ resolved
@@ -14,11 +14,7 @@
 
 from axlearn.cloud.common.bastion import BASTION_JOB_VERSION_ENV_VAR
 from axlearn.cloud.gcp import bundler, node_pool_provisioner
-<<<<<<< HEAD
 from axlearn.cloud.gcp.job import GPUGKEJob
-=======
-from axlearn.cloud.gcp.job import TPUGKEJob
->>>>>>> 9d1d4684
 from axlearn.cloud.gcp.jobs import gke_runner
 from axlearn.cloud.gcp.jobs.bastion_vm_test import _mock_job
 from axlearn.cloud.gcp.jobs.gke_runner import (
@@ -61,7 +57,6 @@
     ]
 
 
-<<<<<<< HEAD
 class GPUGKERunnerJobTest(parameterized.TestCase):
     """Tests GPUGKERunnerJob."""
 
@@ -181,8 +176,6 @@
                 job._inner.execute.assert_called()  # pytype: disable=attribute-error
 
 
-=======
->>>>>>> 9d1d4684
 class TPUGKERunnerJobTest(parameterized.TestCase):
     """Tests TPUGKERunnerJob."""
 
@@ -1122,20 +1115,11 @@
             with self.assertRaisesRegex(type(expected), str(expected)):
                 _get_runner_or_exit(instance_type, flag_values=self.fv)
         else:
-<<<<<<< HEAD
             self.assertEqual(expected, _get_runner_or_exit(instance_type, flag_values=self.fv))
 
     def test_get_runner_or_exit_with_job_type(self):
         self.fv.set_default("job_type", JobType.FLINK.value)
         self.assertEqual(gke_runner.FlinkGKERunnerJob, _get_runner_or_exit("", flag_values=self.fv))
-=======
-            actual_runner = _get_runner_or_exit(instance_type)
-            # For GPU cases, check that it is a subclass of GKERunnerJob.
-            if instance_type.startswith("gpu-"):
-                self.assertTrue(issubclass(actual_runner, expected))
-            else:
-                self.assertEqual(expected, actual_runner)
->>>>>>> 9d1d4684
 
     @parameterized.product(
         [
