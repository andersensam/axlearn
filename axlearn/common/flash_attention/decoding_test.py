# Copyright © 2025 Apple Inc.
"""Tests GPU and TPU decoding."""
from contextlib import nullcontext
from typing import Literal

import jax
import jax.numpy as jnp
import pytest
from absl.testing import parameterized

from axlearn.common.attention_bias import causal_mask, sliding_window_causal_mask
from axlearn.common.flash_attention.common import BaseFlashAttention, ReferenceMHA
from axlearn.common.flash_attention.gpu_attention import CuDNNGPUFlashAttentionWithExplicitBias
from axlearn.common.flash_attention.gpu_decoding import GPUDecoding
from axlearn.common.flash_attention.test_utils import generate_attention_data
from axlearn.common.flash_attention.tpu_decoding import TPUDecoding
from axlearn.common.test_utils import TestCase, Tolerance

if jax.default_backend() == "gpu":
    decoding_fns = [GPUDecoding, CuDNNGPUFlashAttentionWithExplicitBias]
    dtypes = [jnp.float32, jnp.float16]
elif jax.default_backend() == "tpu":
    decoding_fns = [TPUDecoding]
    dtypes = [jnp.float32, jnp.bfloat16]
elif jax.default_backend() == "cpu":
    # CPU emulation of pallas kernels.
    decoding_fns = [GPUDecoding, TPUDecoding]
    dtypes = [jnp.float32]
else:
    pytest.skip(reason="Incompatible hardware", allow_module_level=True)


class DecodingTest(TestCase):
    """Tests GPU and TPU decoding."""

    @parameterized.product(
        [
            dict(zip(["batch_size", "seq_len", "num_heads", "per_head_dim"], args))
            for args in [
                (1, 1024, 32, 64),
                (4, 512, 48, 64),
                (2, 1024, 16, 128),
                (1, 4096, 8, 128),
                (2, 734, 48, 64),
            ]
        ],
        attention_bias_type=[None],
        input_dtype=dtypes,
        padding=[0, 111],
        kv_head_factor=[1, 4, 8],
        window_len=[-1, 16, 127],
        decoding_fn=decoding_fns,
    )
    def test_decode_against_ref(
        self,
        batch_size: int,
        seq_len: int,
        num_heads: int,
        per_head_dim: int,
        attention_bias_type: Literal["2d", "4d", None],
        input_dtype: jnp.dtype,
        padding: int,
        kv_head_factor: int,
        window_len: int,
        decoding_fn: BaseFlashAttention,
    ):
<<<<<<< HEAD
        if seq_len >= 1024 and jax.default_backend() == "cpu":
            self.skipTest("Too slow on CPU.")
=======
>>>>>>> 9d1d4684
        self.assertEqual(num_heads % kv_head_factor, 0)
        assert num_heads % kv_head_factor == 0
        softmax_scale = per_head_dim**0.5
        mask_fn = causal_mask
        if window_len > 0:
            mask_fn = sliding_window_causal_mask(window_len)
        cfg = dict(
            softmax_scale=softmax_scale,
            interpret=(jax.default_backend() == "cpu"),
            is_decoding=True,
        )
        q, k, v, bias = generate_attention_data(
            batch_size,
            1,
            seq_len,
            num_heads,
            per_head_dim,
            num_kv_heads=num_heads // kv_head_factor,
            mask_fn=mask_fn,
            attention_bias_type=attention_bias_type,
            dtype=input_dtype,
            query_offset=seq_len - padding - 1,
        )

        fn = decoding_fn.default_config().set(**cfg).instantiate()
<<<<<<< HEAD
        is_supported = fn.is_supported(query=q, key=k, value=v, bias=bias)
=======
        is_supported = fn.is_supported(q, k, v, bias)
>>>>>>> 9d1d4684
        if seq_len % 512 != 0 and decoding_fn is TPUDecoding:
            self.assertFalse(is_supported)
            return
        if (
            jax.default_backend() == "gpu"
            and decoding_fn is CuDNNGPUFlashAttentionWithExplicitBias
            and input_dtype is jnp.float32
        ):
            self.assertFalse(is_supported)
            return
        self.assertTrue(is_supported)

        o = fn(q, k, v, bias)
        with jax.default_matmul_precision(
            "highest"
        ) if input_dtype is jnp.float32 else nullcontext():
            o_ref = ReferenceMHA.default_config().set(**cfg).instantiate()(q, k, v, bias)
        if input_dtype is jnp.float32:
            self.assertNestedAllClose(o, o_ref, rtol=0.001, atol=0.0005)
        # bfloat16 and float16 have occasional outliers that require relaxed tolerances.
        elif input_dtype is jnp.bfloat16:
            self.assertAllCloseWithOutliers(
                o,
                o_ref,
                tolerance_map={
                    1.0: Tolerance(rtol=0.05, atol=1.25),
                    0.99: Tolerance(rtol=0.05, atol=0.4),
                    0.95: Tolerance(rtol=0.05, atol=0.2),
                    0.9: Tolerance(rtol=0.05, atol=0.1),
                    0.8: Tolerance(rtol=0.05, atol=0.05),
                },
            )
        elif input_dtype is jnp.float16:
            self.assertAllCloseWithOutliers(
                o,
                o_ref,
                tolerance_map={
                    1.0: Tolerance(rtol=0.01, atol=0.25),
                    0.98: Tolerance(rtol=0.01, atol=0.05),
                    0.9: Tolerance(rtol=0.01, atol=0.025),
                },
            )
        else:
            raise ValueError(f"Unsupported dtype {input_dtype}")<|MERGE_RESOLUTION|>--- conflicted
+++ resolved
@@ -64,11 +64,8 @@
         window_len: int,
         decoding_fn: BaseFlashAttention,
     ):
-<<<<<<< HEAD
         if seq_len >= 1024 and jax.default_backend() == "cpu":
             self.skipTest("Too slow on CPU.")
-=======
->>>>>>> 9d1d4684
         self.assertEqual(num_heads % kv_head_factor, 0)
         assert num_heads % kv_head_factor == 0
         softmax_scale = per_head_dim**0.5
@@ -94,11 +91,7 @@
         )
 
         fn = decoding_fn.default_config().set(**cfg).instantiate()
-<<<<<<< HEAD
         is_supported = fn.is_supported(query=q, key=k, value=v, bias=bias)
-=======
-        is_supported = fn.is_supported(q, k, v, bias)
->>>>>>> 9d1d4684
         if seq_len % 512 != 0 and decoding_fn is TPUDecoding:
             self.assertFalse(is_supported)
             return
