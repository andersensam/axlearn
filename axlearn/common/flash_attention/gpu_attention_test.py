--- conflicted
+++ resolved
@@ -23,13 +23,6 @@
 import jax.random
 import pytest
 
-<<<<<<< HEAD
-=======
-from jax import export
-from jax._src.interpreters import mlir as jax_mlir
-from jax._src.lib.mlir import ir
-
->>>>>>> 9d1d4684
 from axlearn.common.attention_bias import (
     CausalAttentionBias,
     MaskFn,
@@ -85,10 +78,6 @@
     jax_out = test_fn(q, k, v, bias, prng_key)
     jax_ref_out = ref_fn(q, k, v, bias, prng_key)
     backend = jax.default_backend()
-<<<<<<< HEAD
-=======
-
->>>>>>> 9d1d4684
     chex.assert_trees_all_close(jax_out, jax_ref_out, **forward_tol_fn(backend, q.dtype))
 
     # Compare gradients.
@@ -98,40 +87,18 @@
     jax_ref_grads = jax.grad(lambda *args: test_fn(*args).mean(), argnums=(0, 1, 2))(
         q, k, v, bias, prng_key
     )
-<<<<<<< HEAD
-=======
-
->>>>>>> 9d1d4684
     chex.assert_trees_all_close(jax_grads, jax_ref_grads, **backward_tol_fn(backend, q.dtype))
 
 
 def common_attn_test_params(func):
     params = [
-<<<<<<< HEAD
-=======
-        pytest.mark.parametrize(
-            "batch_size,num_heads,query_len,per_head_dim",
-            [
-                (1, 1, 384, 64),
-                (2, 2, 256, 64),
-                (1, 1, 512, 128),
-                (2, 2, 384, 128),
-                (1, 8, 384, 128),
-                (2, 4, 384, 128),
-            ],
-        ),
->>>>>>> 9d1d4684
         pytest.mark.parametrize("kv_len", [None, 512]),
         pytest.mark.parametrize("dropout_rate", [0, 0.1]),
         pytest.mark.parametrize("attention_bias_type", [None, "2d", "4d"]),
         pytest.mark.parametrize("with_segment_ids", [True, False]),
         pytest.mark.parametrize("block_size", [128]),  # Triton broken for block size !=128.
         pytest.mark.parametrize("mask_fn", [causal_mask, None]),
-<<<<<<< HEAD
         pytest.mark.parametrize("dtype", [jnp.float16, jnp.float32]),
-=======
-        pytest.mark.parametrize("dtype", [jnp.float16, jnp.bfloat16, jnp.float32]),
->>>>>>> 9d1d4684
     ]
     # Apply in reverse order to stack correctly.
     for param in reversed(params):
@@ -139,7 +106,6 @@
     return func
 
 
-<<<<<<< HEAD
 @pytest.mark.parametrize(
     "batch_size,num_heads,query_len,per_head_dim",
     [
@@ -152,8 +118,6 @@
         (2, 4, 384, 128),
     ],
 )
-=======
->>>>>>> 9d1d4684
 @common_attn_test_params
 def test_triton_fwd_only_against_ref(
     batch_size: int,
@@ -168,11 +132,8 @@
     with_segment_ids: bool,
     dtype: jnp.dtype,
 ):
-<<<<<<< HEAD
     if query_len >= 384 and jax.default_backend() == "cpu":
         pytest.skip("Too slow on CPU.")
-=======
->>>>>>> 9d1d4684
     q, k, v, bias = generate_attention_data(
         batch_size,
         query_len,
@@ -194,11 +155,7 @@
     # Compare outputs.
     test_fn = PallasGPUFlashAttention.default_config().set(**cfg).instantiate()
     ref_fn = ReferenceMHA.default_config().set(**cfg).instantiate()
-<<<<<<< HEAD
-    chex.assert_equal(test_fn.is_supported(query=q, key=k, value=v, bias=bias), True)
-=======
-    chex.assert_equal(test_fn.is_supported(q, k, v, bias), True)
->>>>>>> 9d1d4684
+    chex.assert_equal(test_fn.is_supported(query=q, key=k, value=v, bias=bias), True)
     prng_key = jax.random.PRNGKey(43)
     o = test_fn(q, k, v, bias, prng_key)
     o_ref = ref_fn(q, k, v, bias, prng_key)
@@ -208,7 +165,6 @@
     elif dtype == jnp.float32:
         chex.assert_trees_all_close(o, o_ref, atol=0.03)
 
-<<<<<<< HEAD
 
 @pytest.mark.parametrize(
     "batch_size,num_heads,query_len,per_head_dim",
@@ -221,8 +177,6 @@
         (2, 4, 384, 128),
     ],
 )
-=======
->>>>>>> 9d1d4684
 @common_attn_test_params
 def test_triton_against_xla_ref(
     batch_size: int,
@@ -237,11 +191,8 @@
     mask_fn: Optional[MaskFn],
     dtype: jnp.dtype,
 ):
-<<<<<<< HEAD
     if query_len >= 384 and jax.default_backend() == "cpu":
         pytest.skip("Too slow on CPU.")
-=======
->>>>>>> 9d1d4684
     q, k, v, bias = generate_attention_data(
         batch_size,
         query_len,
@@ -263,11 +214,7 @@
     # Compare outputs.
     test_fn = PallasGPUFlashAttention.default_config().set(**cfg).instantiate()
     ref_fn = ReferenceMHA.default_config().set(**cfg).instantiate()
-<<<<<<< HEAD
-    chex.assert_equal(test_fn.is_supported(query=q, key=k, value=v, bias=bias), True)
-=======
-    chex.assert_equal(test_fn.is_supported(q, k, v, bias), True)
->>>>>>> 9d1d4684
+    chex.assert_equal(test_fn.is_supported(query=q, key=k, value=v, bias=bias), True)
 
     def forward_tol_fn(backend, dtype):
         del dtype
@@ -279,10 +226,7 @@
     _test_forward_and_backward(
         q, k, v, bias, ref_fn=ref_fn, test_fn=test_fn, forward_tol_fn=forward_tol_fn
     )
-<<<<<<< HEAD
-
-=======
->>>>>>> 9d1d4684
+
 
 @pytest.mark.parametrize("batch_size", [1])
 @pytest.mark.parametrize("seq_len", [512, 2048])
@@ -318,15 +262,9 @@
     )
     test_fn = test_cls.default_config().set(**cfg).instantiate()
     if test_cls is CuDNNGPUFlashAttention and use_segment_ids:
-<<<<<<< HEAD
         chex.assert_equal(test_fn.is_supported(query=q, key=k, value=v, bias=bias), False)
         test_fn = CuDNNGPUFlashAttentionWithExplicitBias.default_config().set(**cfg).instantiate()
     chex.assert_equal(test_fn.is_supported(query=q, key=k, value=v, bias=bias), True)
-=======
-        chex.assert_equal(test_fn.is_supported(q, k, v, bias), False)
-        test_fn = CuDNNGPUFlashAttentionWithExplicitBias.default_config().set(**cfg).instantiate()
-    chex.assert_equal(test_fn.is_supported(q, k, v, bias), True)
->>>>>>> 9d1d4684
     ref_fn = ReferenceMHA.default_config().set(**cfg).instantiate()
     _test_forward_and_backward(q, k, v, bias, ref_fn=ref_fn, test_fn=test_fn)
 
@@ -371,11 +309,7 @@
 
     # Compare outputs.
     test_fn = CuDNNGPUFlashAttention.default_config().set(**cfg).instantiate()
-<<<<<<< HEAD
-    chex.assert_equal(test_fn.is_supported(query=q, key=k, value=v, bias=bias), True)
-=======
-    chex.assert_equal(test_fn.is_supported(q, k, v, bias), True)
->>>>>>> 9d1d4684
+    chex.assert_equal(test_fn.is_supported(query=q, key=k, value=v, bias=bias), True)
     ref_fn = ReferenceMHA.default_config().set(**cfg).instantiate()
 
     def forward_tol_fn(backend, dtype):
@@ -459,11 +393,7 @@
     q = jax.random.normal(k1, qkv_shape, dtype=dtype)
     k = jax.random.normal(k2, qkv_shape, dtype=dtype)
     v = jax.random.normal(k3, qkv_shape, dtype=dtype)
-<<<<<<< HEAD
-    chex.assert_equal(test_fn.is_supported(query=q, key=k, value=v, bias=bias), True)
-=======
-    chex.assert_equal(test_fn.is_supported(q, k, v, bias), True)
->>>>>>> 9d1d4684
+    chex.assert_equal(test_fn.is_supported(query=q, key=k, value=v, bias=bias), True)
 
     ref_fn = functools.partial(
         ref_fn,
@@ -513,11 +443,7 @@
     # Compare outputs.
     test_fn = CuDNNGPUFlashAttention.default_config().set(**cfg).instantiate()
     ref_fn = ReferenceMHA.default_config().set(**cfg).instantiate()
-<<<<<<< HEAD
-    chex.assert_equal(test_fn.is_supported(query=q, key=k, value=v, bias=bias), True)
-=======
-    chex.assert_equal(test_fn.is_supported(q, k, v, bias), True)
->>>>>>> 9d1d4684
+    chex.assert_equal(test_fn.is_supported(query=q, key=k, value=v, bias=bias), True)
 
     _test_forward_and_backward(
         q, k, v, bias, ref_fn=ref_fn, test_fn=test_fn, forward_tol_fn=_cudnn_xla_forward_tol_fn
