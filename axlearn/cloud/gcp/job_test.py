--- conflicted
+++ resolved
@@ -21,25 +21,9 @@
 from axlearn.cloud.common.bundler import Bundler
 from axlearn.cloud.common.utils import configure_logging
 from axlearn.cloud.gcp import bundler, job, jobset_utils
-<<<<<<< HEAD
 from axlearn.cloud.gcp.bundler import ArtifactRegistryBundler, CloudBuildBundler
 from axlearn.cloud.gcp.test_utils import default_mock_settings, mock_gcp_settings
 from axlearn.cloud.gcp.utils import common_flags
-=======
-from axlearn.cloud.gcp.bundler import ArtifactRegistryBundler, CloudBuildBundler, GCSTarBundler
-from axlearn.cloud.gcp.config import gcp_settings
-from axlearn.cloud.gcp.job import CPUJob, TPUQRMJob, _kill_ssh_agent, _start_ssh_agent
-from axlearn.cloud.gcp.jobset_utils import (
-    A3HighReplicatedJob,
-    A3UltraReplicatedJob,
-    BaseReplicatedJob,
-)
-from axlearn.cloud.gcp.jobset_utils_test import mock_settings
-from axlearn.cloud.gcp.test_utils import mock_gcp_settings
-from axlearn.cloud.gcp.tpu import create_queued_tpu, delete_queued_tpu, infer_tpu_type, qrm_resource
-from axlearn.cloud.gcp.utils import common_flags, get_credentials
-from axlearn.cloud.gcp.vm import create_vm, delete_vm
->>>>>>> 9d1d4684
 from axlearn.common.config import REQUIRED, Required, config_class
 from axlearn.common.test_utils import TestCase
 
@@ -136,24 +120,11 @@
 
 class GPUGKEJobTest(TestCase):
     @contextlib.contextmanager
-<<<<<<< HEAD
     def _job_config(self, *, command: str, bundler_cls: type[Bundler], **kwargs):
-=======
-    def _job_config(
-        self,
-        replicated_job_cls: type[BaseReplicatedJob],
-        bundler_cls: type[Bundler],
-        service_account: Optional[str] = None,
-        queue: Optional[str] = None,
-        num_replicas: Optional[int] = None,
-        env_vars: Optional[dict] = None,
-    ):
->>>>>>> 9d1d4684
         with mock_gcp_settings(
             [job.__name__, jobset_utils.__name__, bundler.__name__], default_mock_settings()
         ):
             fv = flags.FlagValues()
-<<<<<<< HEAD
             job.GPUGKEJob.define_flags(fv)
             for key, value in kwargs.items():
                 if value is not None:
@@ -165,22 +136,6 @@
             cfg.retry_interval = 1
             bundler_cfg = bundler_cls.from_spec([], fv=fv).set(image="test-image")
             yield cfg, bundler_cfg
-=======
-            job.GPUGKEJob.with_builder(replicated_job_cls).define_flags(fv)
-            if service_account:
-                fv.set_default("service_account", service_account)
-            if num_replicas:
-                fv.set_default("num_replicas", num_replicas)
-            fv.mark_as_parsed()
-            cfg = job.GPUGKEJob.with_builder(replicated_job_cls).from_flags(fv)
-            cfg.bundler = bundler_cls.from_spec([], fv=fv).set(image="test-image")
-            cfg.accelerator.instance_type = "gpu-a3-highgpu-8g-256"
-            cfg.queue = queue
-            cfg.command = "test-command"
-            cfg.env_vars = env_vars if env_vars is not None else {}
-            cfg.max_tries = 999
-            yield cfg
->>>>>>> 9d1d4684
 
     @parameterized.product(
         replicated_job_cls=[A3HighReplicatedJob, A3UltraReplicatedJob],
@@ -192,18 +147,7 @@
         instance_type=["gpu-a3-highgpu-8g-256"],
     )
     def test_instantiate(
-<<<<<<< HEAD
         self, *, service_account, bundler_cls, wrap_bundler, num_replicas, queue, instance_type
-=======
-        self,
-        replicated_job_cls,
-        service_account,
-        bundler_cls,
-        wrap_bundler,
-        num_replicas,
-        env_vars,
-        queue,
->>>>>>> 9d1d4684
     ):
         class WrappedBundler(Bundler):
             @config_class
@@ -213,14 +157,9 @@
         command = "test-command"
         settings = default_mock_settings()
         with self._job_config(
-<<<<<<< HEAD
             command=command,
             bundler_cls=bundler_cls,
             instance_type="gpu-a3-highgpu-8g-256",
-=======
-            replicated_job_cls,
-            bundler_cls,
->>>>>>> 9d1d4684
             service_account=service_account,
             num_replicas=num_replicas,
             queue=queue,
@@ -241,7 +180,6 @@
             self.assertEqual(instance_type, job_cfg.builder.accelerator.instance_type)
             self.assertEqual(num_replicas or 1, job_cfg.builder.accelerator.num_replicas)
 
-<<<<<<< HEAD
     @parameterized.product(
         bundler_cls=[ArtifactRegistryBundler, CloudBuildBundler],
         queue=[None, "queue-name"],
@@ -269,8 +207,6 @@
             else:
                 self.assertEqual(jobset_annotations["kueue.x-k8s.io/queue-name"], queue)
 
-=======
->>>>>>> 9d1d4684
 
 if __name__ == "__main__":
     _private_flags()
